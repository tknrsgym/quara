--- conflicted
+++ resolved
@@ -1,17 +1,12 @@
 [tool:pytest]
 testpaths = tests
 markers =
-<<<<<<< HEAD
-=======
 	# About system size
->>>>>>> c1b5b5c9
 	onequbit: Tests for typical quantum operations on one-qubit system
 	twoqubit: Tests for typical quantum operations on two-qubit system
 	threequbit: Tests for typical quantum operations on three-qubit system
 	onequtrit: Tests for typical quantum operations on one-qutrit system
 	twoqutrit: Tests for typical quantum operations on two-qutrit system
-<<<<<<< HEAD
-=======
 	# Interface to other modules        
 	qutip: Tests for optional functions using QuTiP
     qiskit: Tests for optional functions using Qiskit
@@ -21,7 +16,6 @@
     scs: Tests for optional functions using SCS
     cvxopt: Tests for optional functions using CVXOPT
     mosek: Tests for optional functions using MOSEK
->>>>>>> c1b5b5c9
 
 [aliases]
 release = check -r -s sdist bdist_wheel --universal