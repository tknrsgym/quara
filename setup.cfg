[tool:pytest]
testpaths = tests
markers =
	# About system size
	onequbit: Tests for typical quantum operations on one-qubit system
	twoqubit: Tests for typical quantum operations on two-qubit system
	threequbit: Tests for typical quantum operations on three-qubit system
	onequtrit: Tests for typical quantum operations on one-qutrit system
	twoqutrit: Tests for typical quantum operations on two-qutrit system
<<<<<<< HEAD
    # Interface to other modules        
    qutip: Tests for optional functions using QuTiP
    qiskit: Tests for optional functions using Qiskit
    forest: Tests for optional functions using Forest
    # CVXPY for optional numerical solvers
=======
	# Interface to other modules        
	qutip: Tests for optional functions using QuTiP
    qiskit: Tests for optional functions using Qiskit
    forest: Tests for optional functions using Forest
	# CVXPY for optional numerical solvers
>>>>>>> cf765929
    cvxpy: Tests for optional functions using CVXPY
    scs: Tests for optional functions using SCS
    cvxopt: Tests for optional functions using CVXOPT
    mosek: Tests for optional functions using MOSEK

[aliases]
release = check -r -s sdist bdist_wheel --universal<|MERGE_RESOLUTION|>--- conflicted
+++ resolved
@@ -7,19 +7,11 @@
 	threequbit: Tests for typical quantum operations on three-qubit system
 	onequtrit: Tests for typical quantum operations on one-qutrit system
 	twoqutrit: Tests for typical quantum operations on two-qutrit system
-<<<<<<< HEAD
-    # Interface to other modules        
-    qutip: Tests for optional functions using QuTiP
-    qiskit: Tests for optional functions using Qiskit
-    forest: Tests for optional functions using Forest
-    # CVXPY for optional numerical solvers
-=======
 	# Interface to other modules        
 	qutip: Tests for optional functions using QuTiP
     qiskit: Tests for optional functions using Qiskit
     forest: Tests for optional functions using Forest
 	# CVXPY for optional numerical solvers
->>>>>>> cf765929
     cvxpy: Tests for optional functions using CVXPY
     scs: Tests for optional functions using SCS
     cvxopt: Tests for optional functions using CVXOPT
