--- conflicted
+++ resolved
@@ -586,7 +586,6 @@
         assert actual.on_algo_ineq_constraint is source_on_algo_ineq_constraint
         assert actual.eps_proj_physical == source_eps_proj_physical
 
-<<<<<<< HEAD
     def test_generate_origin_obj(self):
         # Arrange
         e_sys = ElementalSystem(0, matrix_basis.get_normalized_pauli_basis())
@@ -619,8 +618,6 @@
         assert actual.on_algo_ineq_constraint is False
         assert actual.eps_proj_physical == 0.2
 
-=======
->>>>>>> 760330d1
     def test_add(self):
         e_sys = ElementalSystem(0, matrix_basis.get_normalized_pauli_basis())
         c_sys = CompositeSystem([e_sys])
@@ -851,7 +848,6 @@
         assert actual.on_algo_ineq_constraint is init_on_algo_ineq_constraint
         assert actual.eps_proj_physical is init_eps_proj_physical
 
-<<<<<<< HEAD
     def test_calc_proj_eq_constraint(self):
         # Arrange
         e_sys = ElementalSystem(0, matrix_basis.get_normalized_pauli_basis())
@@ -878,9 +874,6 @@
         assert actual.on_algo_eq_constraint is gate.on_algo_eq_constraint
         assert actual.on_algo_ineq_constraint is gate.on_algo_ineq_constraint
         assert actual.eps_proj_physical is gate.eps_proj_physical
-
-=======
->>>>>>> 760330d1
 
 def test_convert_var_index_to_gate_index():
     e_sys = ElementalSystem(0, matrix_basis.get_normalized_pauli_basis())
