--- conflicted
+++ resolved
@@ -332,7 +332,6 @@
     state = get_z1_1q_with_normalized_pauli_basis(c_sys)
     actual = state.get_density_matrix()
     expected = np.array([[0, 0], [0, 1]], dtype=np.complex128)
-<<<<<<< HEAD
     npt.assert_almost_equal(actual, expected, decimal=15)
 
 
@@ -350,9 +349,4 @@
     npt.assert_almost_equal(actual, expected, decimal=15)
 
 
-# TODO implement test of convert_vec
-
-=======
-    npt.assert_almost_equal(actual, expected, decimal=15)
-
->>>>>>> a383b718
+# TODO implement test of convert_vec