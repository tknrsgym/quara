import math

import numpy as np
import numpy.testing as npt
import pytest

from quara.objects import matrix_basis
from quara.objects.composite_system import CompositeSystem
from quara.objects.elemental_system import ElementalSystem
from quara.objects.matrix_basis import MatrixBasis
from quara.objects.povm import get_z_measurement
from quara.objects.state import (
    State,
    convert_var_index_to_state_index,
    convert_state_index_to_var_index,
    convert_var_to_state,
    convert_state_to_var,
    calc_gradient_from_state,
    get_bell_2q,
    get_x0_1q,
    get_x1_1q,
    get_y0_1q,
    get_y1_1q,
    get_z0_1q,
    get_z1_1q,
)
from quara.settings import Settings


class TestState:
    def test_init_error(self):
        e_sys = ElementalSystem(1, matrix_basis.get_comp_basis())
        c_sys = CompositeSystem([e_sys])

        # vec is not one-dimensional array
        with pytest.raises(ValueError):
            State(c_sys, np.array([[1, 0], [0, 0]], dtype=np.float64))

        # size is not square
        with pytest.raises(ValueError):
            State(c_sys, np.array([1, 0, 0], dtype=np.float64))

        # entries of vec are not real numbers
        with pytest.raises(ValueError):
            State(c_sys, np.array([1, 0, 0, 0], dtype=np.complex128))

        # dim of CompositeSystem does not equal dim of vec
        with pytest.raises(ValueError):
            State(c_sys, np.array([1], dtype=np.float64))

    def test_init_is_physicality_required(self):
        e_sys = ElementalSystem(1, matrix_basis.get_comp_basis())
        c_sys = CompositeSystem([e_sys])

        # trace of density matrix does not equal 1
        with pytest.raises(ValueError):
            State(c_sys, np.array([0.5, 0, 0, 0], dtype=np.float64))
        with pytest.raises(ValueError):
            State(
                c_sys,
                np.array([0.5, 0, 0, 0], dtype=np.float64),
                is_physicality_required=True,
            )

        # density matrix is not positive semidefinite
        with pytest.raises(ValueError):
            State(c_sys, np.array([2, 0, 0, -1], dtype=np.float64))
        with pytest.raises(ValueError):
            State(
                c_sys,
                np.array([2, 0, 0, -1], dtype=np.float64),
                is_physicality_required=True,
            )

        # case: when is_physicality_required is False, it is not happened ValueError
        State(
            c_sys,
            np.array([2, 0, 0, -1], dtype=np.float64),
            is_physicality_required=False,
        )
        State(
            c_sys,
            np.array([0.5, 0, 0, 0], dtype=np.float64),
            is_physicality_required=False,
        )

    def test_access_is_physicality_required(self):
        e_sys = ElementalSystem(0, matrix_basis.get_comp_basis())
        c_sys = CompositeSystem([e_sys])
        state = State(c_sys, np.array([1, 0, 0, 0], dtype=np.float64))
        assert state.is_physicality_required == True

        # Test that "is_physicality_required" cannot be updated
        with pytest.raises(AttributeError):
            state.is_physicality_required = False

    def test_access_vec(self):
        e_sys = ElementalSystem(0, matrix_basis.get_normalized_pauli_basis())
        c_sys = CompositeSystem([e_sys])
        state = get_x0_1q(c_sys)
        actual = state.vec
        expected = 1 / np.sqrt(2) * np.array([1, 1, 0, 0], dtype=np.float64)
        npt.assert_almost_equal(actual, expected, decimal=15)

        # Test that "vec" cannot be updated
        with pytest.raises(AttributeError):
            state.vec = (
                1 / np.sqrt(2) * np.array([1, 1, 0, 0], dtype=np.float64)
            )  # New vec

    def test_access_dim(self):
        e_sys = ElementalSystem(0, matrix_basis.get_normalized_pauli_basis())
        c_sys = CompositeSystem([e_sys])
        state = get_x0_1q(c_sys)
        assert state.dim == 2

        # Test that "dim" cannot be updated
        with pytest.raises(AttributeError):
            state.dim = 2  # New dim

    def test_is_physical(self):
        e_sys = ElementalSystem(1, matrix_basis.get_comp_basis())
        c_sys = CompositeSystem([e_sys])

        state = State(c_sys, np.array([1, 0, 0, 0], dtype=np.float64),)
        assert state.is_physical() == True

        state = State(
            c_sys,
            np.array([0.5, 0, 0, 0], dtype=np.float64),
            is_physicality_required=False,
        )
        assert state.is_physical() == False

        state = State(
            c_sys,
            np.array([2, 0, 0, -1], dtype=np.float64),
            is_physicality_required=False,
        )
        assert state.is_physical() == False

    def test_set_zero(self):
        e_sys = ElementalSystem(0, matrix_basis.get_normalized_pauli_basis())
        c_sys = CompositeSystem([e_sys])
        state = get_z0_1q(c_sys)
        state.set_zero()

        expected = np.zeros((4), dtype=np.float64)
        npt.assert_almost_equal(state.vec, expected, decimal=15)
        assert state.dim == 2
        assert state.is_physicality_required == False
        assert state.is_estimation_object == True
        assert state.on_para_eq_constraint == True
        assert state.on_algo_eq_constraint == True
        assert state.on_algo_ineq_constraint == True
        assert state.eps_proj_physical == Settings.get_atol() / 10.0

    def test_generate_zero_obj(self):
        e_sys = ElementalSystem(0, matrix_basis.get_normalized_pauli_basis())
        c_sys = CompositeSystem([e_sys])
        state = get_z0_1q(c_sys)
        zero = state.generate_zero_obj()

        expected = np.zeros((4), dtype=np.float64)
        npt.assert_almost_equal(zero.vec, expected, decimal=15)
        assert zero.dim == state.dim
        assert zero.is_physicality_required == False
        assert zero.is_estimation_object == False
        assert zero.on_para_eq_constraint == state.on_para_eq_constraint
        assert zero.on_algo_eq_constraint == state.on_algo_eq_constraint
        assert zero.on_algo_ineq_constraint == state.on_algo_ineq_constraint
        assert zero.eps_proj_physical == Settings.get_atol() / 10.0

    def test_generate_origin_obj(self):
        e_sys = ElementalSystem(0, matrix_basis.get_normalized_pauli_basis())
        c_sys = CompositeSystem([e_sys])
        state = get_z0_1q(c_sys)
        origin = state.generate_origin_obj()

        expected = np.array([1, 0, 0, 0], dtype=np.float64) / np.sqrt(2)
        npt.assert_almost_equal(origin.vec, expected, decimal=15)
        assert origin.dim == state.dim
        assert origin.is_physicality_required == False
        assert origin.is_estimation_object == False
        assert origin.on_para_eq_constraint == state.on_para_eq_constraint
        assert origin.on_algo_eq_constraint == state.on_algo_eq_constraint
        assert origin.on_algo_ineq_constraint == state.on_algo_ineq_constraint
        assert origin.eps_proj_physical == Settings.get_atol() / 10.0

    def test_copy(self):
        e_sys = ElementalSystem(0, matrix_basis.get_normalized_pauli_basis())
        c_sys = CompositeSystem([e_sys])
        state = get_z0_1q(c_sys)
        actual = state.copy()

        expected = np.array([1, 0, 0, 1], dtype=np.float64) / np.sqrt(2)
        npt.assert_almost_equal(actual.vec, expected, decimal=15)
        assert actual.dim == state.dim
        assert actual.is_physicality_required == state.is_physicality_required
        assert actual.is_estimation_object == state.is_estimation_object
        assert actual.on_para_eq_constraint == state.on_para_eq_constraint
        assert actual.on_algo_eq_constraint == state.on_algo_eq_constraint
        assert actual.on_algo_ineq_constraint == state.on_algo_ineq_constraint
        assert actual.eps_proj_physical == state.eps_proj_physical

    def test_add(self):
        # Arrange
        e_sys = ElementalSystem(0, matrix_basis.get_normalized_pauli_basis())
        c_sys = CompositeSystem([e_sys])

        vec1 = np.array([10, 20, 30, 40], dtype=np.float64)
        state1 = State(c_sys, vec1, is_physicality_required=False)
        vec2 = np.array([1, 2, 3, 4], dtype=np.float64)
        state2 = State(c_sys, vec2, is_physicality_required=False)

        # Act
        actual = state1 + state2

        # Assert
        expected_vec = np.array([11, 22, 33, 44], dtype=np.float64)
        assert type(actual) == State
        assert len(actual.vec) == len(expected_vec)
        npt.assert_almost_equal(actual.vec, expected_vec, decimal=15)

        assert actual.is_physicality_required == False
        assert actual.is_estimation_object == False
        assert actual.on_para_eq_constraint == state1.on_para_eq_constraint
        assert actual.on_algo_eq_constraint == state1.on_algo_eq_constraint
        assert actual.on_algo_ineq_constraint == state1.on_algo_ineq_constraint
        assert actual.eps_proj_physical == state1.eps_proj_physical

    def test_add_is_physicality_required(self):
        # Arrange
        e_sys = ElementalSystem(0, matrix_basis.get_normalized_pauli_basis())
        c_sys = CompositeSystem([e_sys])

        state1 = get_x0_1q(c_sys)
        state2 = get_z0_1q(c_sys)

        # Act
        actual = state1 + state2

        # Assert
        expected_vec = np.array([2, 1, 0, 1], dtype=np.float64) / np.sqrt(2)
        assert type(actual) == State
        assert len(actual.vec) == len(expected_vec)
        npt.assert_almost_equal(actual.vec, expected_vec, decimal=15)

        assert actual.is_physicality_required == False
        assert actual.is_estimation_object == False
        assert actual.on_para_eq_constraint == state1.on_para_eq_constraint
        assert actual.on_algo_eq_constraint == state1.on_algo_eq_constraint
        assert actual.on_algo_ineq_constraint == state1.on_algo_ineq_constraint
        assert actual.eps_proj_physical == state1.eps_proj_physical

    def test_add_exception(self):
        # Arrange
        e_sys = ElementalSystem(0, matrix_basis.get_normalized_pauli_basis())
        c_sys = CompositeSystem([e_sys])

        state1 = get_x0_1q(c_sys)

        # Case 1: different type
        # Arrange
        povm = get_z_measurement(c_sys)

        # Act & Assert
        with pytest.raises(TypeError):
            _ = state1 + povm

        # Case 2: different on_para_eq_constraint
        # Arrange
        vec = np.array([10, 20, 30, 40], dtype=np.float64)
        state2 = State(
            c_sys=c_sys,
            vec=vec,
            is_physicality_required=False,
            on_para_eq_constraint=False,
        )

        # Act & Assert
        with pytest.raises(ValueError):
            _ = state1 + state2

        # Case 3: different CompositeSystem
        # Arrange
        e_sys2 = ElementalSystem(2, matrix_basis.get_normalized_pauli_basis())
        c_sys2 = CompositeSystem([e_sys])

        state2 = get_x0_1q(c_sys2)

        # Act & Assert
        with pytest.raises(ValueError):
            _ = state1 + state2

    def test_sub(self):
        # Arrange
        e_sys = ElementalSystem(0, matrix_basis.get_normalized_pauli_basis())
        c_sys = CompositeSystem([e_sys])

        vec1 = np.array([10, 20, 30, 40], dtype=np.float64)
        state1 = State(c_sys, vec1, is_physicality_required=False)
        vec2 = np.array([1, 2, 3, 4], dtype=np.float64)
        state2 = State(c_sys, vec2, is_physicality_required=False)

        # Act
        actual = state1 - state2

        # Assert
        expected_vec = np.array([9, 18, 27, 36], dtype=np.float64)
        assert type(actual) == State
        assert len(actual.vec) == len(expected_vec)
        npt.assert_almost_equal(actual.vec, expected_vec, decimal=15)

        assert actual.is_physicality_required == False
        assert actual.is_estimation_object == False
        assert actual.on_para_eq_constraint == state1.on_para_eq_constraint
        assert actual.on_algo_eq_constraint == state1.on_algo_eq_constraint
        assert actual.on_algo_ineq_constraint == state1.on_algo_ineq_constraint
        assert actual.eps_proj_physical == state1.eps_proj_physical

    def test_sub_is_physicality_required(self):
        # Arrange
        e_sys = ElementalSystem(0, matrix_basis.get_normalized_pauli_basis())
        c_sys = CompositeSystem([e_sys])

        state1 = get_x0_1q(c_sys)
        state2 = get_z0_1q(c_sys)

        # Act
        actual = state1 - state2

        # Assert
        expected_vec = np.array([0, 1, 0, -1], dtype=np.float64) / np.sqrt(2)
        assert type(actual) == State
        assert len(actual.vec) == len(expected_vec)
        npt.assert_almost_equal(actual.vec, expected_vec, decimal=15)

        assert actual.is_physicality_required == False
        assert actual.is_estimation_object == False
        assert actual.on_para_eq_constraint == state1.on_para_eq_constraint
        assert actual.on_algo_eq_constraint == state1.on_algo_eq_constraint
        assert actual.on_algo_ineq_constraint == state1.on_algo_ineq_constraint
        assert actual.eps_proj_physical == state1.eps_proj_physical

    def test_sub_exception(self):
        # Arrange
        e_sys = ElementalSystem(0, matrix_basis.get_normalized_pauli_basis())
        c_sys = CompositeSystem([e_sys])

        state1 = get_x0_1q(c_sys)

        # Case 1: different type
        # Arrange
        povm = get_z_measurement(c_sys)

        # Act & Assert
        with pytest.raises(TypeError):
            _ = state1 - povm

        # Case 2: different on_para_eq_constraint
        # Arrange
        vec = np.array([10, 20, 30, 40], dtype=np.float64)
        state2 = State(
            c_sys=c_sys,
            vec=vec,
            is_physicality_required=False,
            on_para_eq_constraint=False,
        )

        # Act & Assert
        with pytest.raises(ValueError):
            _ = state1 - state2

        # Case 3: different CompositeSystem
        # Arrange
        e_sys2 = ElementalSystem(2, matrix_basis.get_normalized_pauli_basis())
        c_sys2 = CompositeSystem([e_sys])

        state2 = get_x0_1q(c_sys2)

        # Act & Assert
        with pytest.raises(ValueError):
            _ = state1 - state2

    def test_mul(self):
        # Arrange
        e_sys = ElementalSystem(0, matrix_basis.get_normalized_pauli_basis())
        c_sys = CompositeSystem([e_sys])

        vec1 = np.array([10, 20, 30, 40], dtype=np.float64)
        state = State(c_sys, vec1, is_physicality_required=False)

        # Case 1: type(int)
        # Act
        actual = state * 10

        # Assert
        expected_vec = np.array([100, 200, 300, 400], dtype=np.float64)
        assert type(actual) == State
        assert len(actual.vec) == len(expected_vec)
        npt.assert_almost_equal(actual.vec, expected_vec, decimal=15)

        assert actual.is_physicality_required == False
        assert actual.is_estimation_object == False
        assert actual.on_para_eq_constraint == state.on_para_eq_constraint
        assert actual.on_algo_eq_constraint == state.on_algo_eq_constraint
        assert actual.on_algo_ineq_constraint == state.on_algo_ineq_constraint
        assert actual.eps_proj_physical == state.eps_proj_physical

        # Case 2: type(float)
        # Act
        actual = state * 0.1

        # Assert
        expected_vec = np.array([1, 2, 3, 4], dtype=np.float64)
        assert type(actual) == State
        assert len(actual.vec) == len(expected_vec)
        npt.assert_almost_equal(actual.vec, expected_vec, decimal=15)

        assert actual.is_physicality_required == False
        assert actual.is_estimation_object == False
        assert actual.on_para_eq_constraint == state.on_para_eq_constraint
        assert actual.on_algo_eq_constraint == state.on_algo_eq_constraint
        assert actual.on_algo_ineq_constraint == state.on_algo_ineq_constraint
        assert actual.eps_proj_physical == state.eps_proj_physical

        # Case 3: type(np.int64)
        # Act
        actual = state * np.int64(10)

        # Assert
        expected_vec = np.array([100, 200, 300, 400], dtype=np.float64)
        assert type(actual) == State
        assert len(actual.vec) == len(expected_vec)
        npt.assert_almost_equal(actual.vec, expected_vec, decimal=15)

        assert actual.is_physicality_required == False
        assert actual.is_estimation_object == False
        assert actual.on_para_eq_constraint == state.on_para_eq_constraint
        assert actual.on_algo_eq_constraint == state.on_algo_eq_constraint
        assert actual.on_algo_ineq_constraint == state.on_algo_ineq_constraint
        assert actual.eps_proj_physical == state.eps_proj_physical

        # Case 4: type(np.float64)
        # Act
        actual = state * np.float64(0.1)

        # Assert
        expected_vec = np.array([1, 2, 3, 4], dtype=np.float64)
        assert type(actual) == State
        assert len(actual.vec) == len(expected_vec)
        npt.assert_almost_equal(actual.vec, expected_vec, decimal=15)

        assert actual.is_physicality_required == False
        assert actual.is_estimation_object == False
        assert actual.on_para_eq_constraint == state.on_para_eq_constraint
        assert actual.on_algo_eq_constraint == state.on_algo_eq_constraint
        assert actual.on_algo_ineq_constraint == state.on_algo_ineq_constraint
        assert actual.eps_proj_physical == state.eps_proj_physical

    def test_mul_convex_combination(self):
        # Arrange
        e_sys = ElementalSystem(0, matrix_basis.get_normalized_pauli_basis())
        c_sys = CompositeSystem([e_sys])

        state1 = get_x0_1q(c_sys)
        state2 = get_z0_1q(c_sys)

        # Act
        actual = 0.3 * state1 + 0.7 * state2

        # Assert
        expected_vec = np.array([1, 0.3, 0, 0.7], dtype=np.float64) / np.sqrt(2)
        assert type(actual) == State
        assert len(actual.vec) == len(expected_vec)
        npt.assert_almost_equal(actual.vec, expected_vec, decimal=15)

        assert actual.is_physicality_required == False
        assert actual.is_estimation_object == False
        assert actual.on_para_eq_constraint == state1.on_para_eq_constraint
        assert actual.on_algo_eq_constraint == state1.on_algo_eq_constraint
        assert actual.on_algo_ineq_constraint == state1.on_algo_ineq_constraint
        assert actual.eps_proj_physical == state1.eps_proj_physical
        # check is_physical
        assert actual.is_physical() == True

    def test_mul_exception(self):
        # Arrange
        e_sys = ElementalSystem(0, matrix_basis.get_normalized_pauli_basis())
        c_sys = CompositeSystem([e_sys])

        state = get_x0_1q(c_sys)

        # Case 1: different type(POVM)
        # Arrange
        povm = get_z_measurement(c_sys)

        # Act & Assert
        with pytest.raises(TypeError):
            _ = state * povm

        # Case 2: different type(complex)
        # Act & Assert
        with pytest.raises(TypeError):
            _ = state * 1j

    def test_rmul(self):
        # Arrange
        e_sys = ElementalSystem(0, matrix_basis.get_normalized_pauli_basis())
        c_sys = CompositeSystem([e_sys])

        vec1 = np.array([10, 20, 30, 40], dtype=np.float64)
        state = State(c_sys, vec1, is_physicality_required=False)

        # Case 1: type(int)
        # Act
        actual = 10 * state

        # Assert
        expected_vec = np.array([100, 200, 300, 400], dtype=np.float64)
        assert type(actual) == State
        assert len(actual.vec) == len(expected_vec)
        npt.assert_almost_equal(actual.vec, expected_vec, decimal=15)

        assert actual.is_physicality_required == False
        assert actual.is_estimation_object == False
        assert actual.on_para_eq_constraint == state.on_para_eq_constraint
        assert actual.on_algo_eq_constraint == state.on_algo_eq_constraint
        assert actual.on_algo_ineq_constraint == state.on_algo_ineq_constraint
        assert actual.eps_proj_physical == state.eps_proj_physical

        # Case 2: type(float)
        # Act
        actual = 0.1 * state

        # Assert
        expected_vec = np.array([1, 2, 3, 4], dtype=np.float64)
        assert type(actual) == State
        assert len(actual.vec) == len(expected_vec)
        npt.assert_almost_equal(actual.vec, expected_vec, decimal=15)

        assert actual.is_physicality_required == False
        assert actual.is_estimation_object == False
        assert actual.on_para_eq_constraint == state.on_para_eq_constraint
        assert actual.on_algo_eq_constraint == state.on_algo_eq_constraint
        assert actual.on_algo_ineq_constraint == state.on_algo_ineq_constraint
        assert actual.eps_proj_physical == state.eps_proj_physical

        # Case 3: type(np.int64)
        # Act
        actual = np.int64(10) * state

        # Assert
        expected_vec = np.array([100, 200, 300, 400], dtype=np.float64)
        assert type(actual) == State
        assert len(actual.vec) == len(expected_vec)
        npt.assert_almost_equal(actual.vec, expected_vec, decimal=15)

        assert actual.is_physicality_required == False
        assert actual.is_estimation_object == False
        assert actual.on_para_eq_constraint == state.on_para_eq_constraint
        assert actual.on_algo_eq_constraint == state.on_algo_eq_constraint
        assert actual.on_algo_ineq_constraint == state.on_algo_ineq_constraint
        assert actual.eps_proj_physical == state.eps_proj_physical

        # Case 4: type(np.float64)
        # Act
        actual = np.float64(0.1) * state

        # Assert
        expected_vec = np.array([1, 2, 3, 4], dtype=np.float64)
        assert type(actual) == State
        assert len(actual.vec) == len(expected_vec)
        npt.assert_almost_equal(actual.vec, expected_vec, decimal=15)

        assert actual.is_physicality_required == False
        assert actual.is_estimation_object == False
        assert actual.on_para_eq_constraint == state.on_para_eq_constraint
        assert actual.on_algo_eq_constraint == state.on_algo_eq_constraint
        assert actual.on_algo_ineq_constraint == state.on_algo_ineq_constraint
        assert actual.eps_proj_physical == state.eps_proj_physical

    def test_rmul_exception(self):
        # Arrange
        e_sys = ElementalSystem(0, matrix_basis.get_normalized_pauli_basis())
        c_sys = CompositeSystem([e_sys])

        state = get_x0_1q(c_sys)

        # Case 1: different type(POVM)
        # Arrange
        povm = get_z_measurement(c_sys)

        # Act & Assert
        with pytest.raises(TypeError):
            _ = povm * state

        # Case 2: different type(complex)
        # Act & Assert
        with pytest.raises(TypeError):
            _ = 1j * state

    def test_truediv(self):
        # Arrange
        e_sys = ElementalSystem(0, matrix_basis.get_normalized_pauli_basis())
        c_sys = CompositeSystem([e_sys])

        vec1 = np.array([10, 20, 30, 40], dtype=np.float64)
        state = State(c_sys, vec1, is_physicality_required=False)

        # Case 1: type(int)
        # Act
        actual = state / 10

        # Assert
        expected_vec = np.array([1, 2, 3, 4], dtype=np.float64)
        assert type(actual) == State
        assert len(actual.vec) == len(expected_vec)
        npt.assert_almost_equal(actual.vec, expected_vec, decimal=15)

        assert actual.is_physicality_required == False
        assert actual.is_estimation_object == False
        assert actual.on_para_eq_constraint == state.on_para_eq_constraint
        assert actual.on_algo_eq_constraint == state.on_algo_eq_constraint
        assert actual.on_algo_ineq_constraint == state.on_algo_ineq_constraint
        assert actual.eps_proj_physical == state.eps_proj_physical

        # Case 2: type(float)
        # Act
        actual = state / 0.1

        # Assert
        expected_vec = np.array([100, 200, 300, 400], dtype=np.float64)
        assert type(actual) == State
        assert len(actual.vec) == len(expected_vec)
        npt.assert_almost_equal(actual.vec, expected_vec, decimal=15)

        assert actual.is_physicality_required == False
        assert actual.is_estimation_object == False
        assert actual.on_para_eq_constraint == state.on_para_eq_constraint
        assert actual.on_algo_eq_constraint == state.on_algo_eq_constraint
        assert actual.on_algo_ineq_constraint == state.on_algo_ineq_constraint
        assert actual.eps_proj_physical == state.eps_proj_physical

        # Case 3: type(np.int64)
        # Act
        actual = state / np.int64(10)

        # Assert
        expected_vec = np.array([1, 2, 3, 4], dtype=np.float64)
        assert type(actual) == State
        assert len(actual.vec) == len(expected_vec)
        npt.assert_almost_equal(actual.vec, expected_vec, decimal=15)

        assert actual.is_physicality_required == False
        assert actual.is_estimation_object == False
        assert actual.on_para_eq_constraint == state.on_para_eq_constraint
        assert actual.on_algo_eq_constraint == state.on_algo_eq_constraint
        assert actual.on_algo_ineq_constraint == state.on_algo_ineq_constraint
        assert actual.eps_proj_physical == state.eps_proj_physical

        # Case 4: type(np.float64)
        # Act
        actual = state / np.float64(0.1)

        # Assert
        expected_vec = np.array([100, 200, 300, 400], dtype=np.float64)
        assert type(actual) == State
        assert len(actual.vec) == len(expected_vec)
        npt.assert_almost_equal(actual.vec, expected_vec, decimal=15)

        assert actual.is_physicality_required == False
        assert actual.is_estimation_object == False
        assert actual.on_para_eq_constraint == state.on_para_eq_constraint
        assert actual.on_algo_eq_constraint == state.on_algo_eq_constraint
        assert actual.on_algo_ineq_constraint == state.on_algo_ineq_constraint
        assert actual.eps_proj_physical == state.eps_proj_physical

        # Case 5: 0
        # Act
        actual = state / 0

        # Assert
        expected_vec = np.array(
            [float("inf"), float("inf"), float("inf"), float("inf")], dtype=np.float64
        )
        assert type(actual) == State
        assert len(actual.vec) == len(expected_vec)
        npt.assert_almost_equal(actual.vec, expected_vec, decimal=15)

        assert actual.is_physicality_required == False
        assert actual.is_estimation_object == False
        assert actual.on_para_eq_constraint == state.on_para_eq_constraint
        assert actual.on_algo_eq_constraint == state.on_algo_eq_constraint
        assert actual.on_algo_ineq_constraint == state.on_algo_ineq_constraint
        assert actual.eps_proj_physical == state.eps_proj_physical

    def test_truediv_exception(self):
        # Arrange
        e_sys = ElementalSystem(0, matrix_basis.get_normalized_pauli_basis())
        c_sys = CompositeSystem([e_sys])

        state = get_x0_1q(c_sys)

        # Case 1: different type(POVM)
        # Arrange
        povm = get_z_measurement(c_sys)

        # Act & Assert
        with pytest.raises(TypeError):
            _ = state / povm

        # Case 2: different type(complex)
        # Act & Assert
        with pytest.raises(TypeError):
            _ = state / 1j

    def test_to_var(self):
        e_sys = ElementalSystem(0, matrix_basis.get_normalized_pauli_basis())
        c_sys = CompositeSystem([e_sys])

        # case: on_para_eq_constraint = True
        state = get_z0_1q(c_sys)
        var = state.to_var()

        expected = np.array([0, 0, 1], dtype=np.float64) / np.sqrt(2)
        npt.assert_almost_equal(var, expected, decimal=15)

        # case: on_para_eq_constraint = False
        vec = np.array([1, 0, 0, 1], dtype=np.float64) / np.sqrt(2)
        state = State(c_sys, vec, on_para_eq_constraint=False)
        var = state.to_var()

        expected = np.array([1, 0, 0, 1], dtype=np.float64) / np.sqrt(2)
        npt.assert_almost_equal(var, expected, decimal=15)

    def test_to_stacked_vector(self):
        e_sys = ElementalSystem(0, matrix_basis.get_normalized_pauli_basis())
        c_sys = CompositeSystem([e_sys])
        state = get_z0_1q(c_sys)
        vector = state.to_stacked_vector()

        expected = np.array([1, 0, 0, 1], dtype=np.float64) / np.sqrt(2)
        npt.assert_almost_equal(vector, expected, decimal=15)

    def test_calc_gradient(self):
        e_sys = ElementalSystem(0, matrix_basis.get_normalized_pauli_basis())
        c_sys = CompositeSystem([e_sys])

        # case: on_para_eq_constraint=True
        state = get_z0_1q(c_sys)
        actual = state.calc_gradient(0)

        expected = np.array([0, 1, 0, 0], dtype=np.float64)
        npt.assert_almost_equal(actual.vec, expected, decimal=15)
        assert actual.is_physicality_required == False
        assert actual.is_estimation_object == True
        assert actual.on_para_eq_constraint == True
        assert actual.on_algo_eq_constraint == True
        assert actual.on_algo_ineq_constraint == True
        assert actual.eps_proj_physical == Settings.get_atol() / 10.0

        # case: on_para_eq_constraint=False
        vec = np.array([1, 0, 0, 1], dtype=np.float64) / np.sqrt(2)
        state = State(c_sys, vec, on_para_eq_constraint=False)
        actual = state.calc_gradient(0)

        expected = np.array([1, 0, 0, 0], dtype=np.float64)
        npt.assert_almost_equal(actual.vec, expected, decimal=15)
        assert actual.is_physicality_required == False
        assert actual.is_estimation_object == True
        assert actual.on_para_eq_constraint == False
        assert actual.on_algo_eq_constraint == True
        assert actual.on_algo_ineq_constraint == True
        assert actual.eps_proj_physical == Settings.get_atol() / 10.0

    def test_calc_proj_eq_constraint(self):
        e_sys = ElementalSystem(0, matrix_basis.get_normalized_pauli_basis())
        c_sys = CompositeSystem([e_sys])
        vec = np.array([1, 0, 0, 0], dtype=np.float64)
        state = State(c_sys, vec, is_physicality_required=False)
        actual = state.calc_proj_eq_constraint()

        expected = np.array([1, 0, 0, 0], dtype=np.float64) / np.sqrt(2)
        npt.assert_almost_equal(actual.vec, expected, decimal=15)
        assert actual.is_hermitian() == True
        assert actual.is_trace_one() == True

        npt.assert_almost_equal(
            state.vec, np.array([1, 0, 0, 0], dtype=np.float64), decimal=15
        )

    def test_func_calc_proj_eq_constraint(self):
        e_sys = ElementalSystem(0, matrix_basis.get_normalized_pauli_basis())
        c_sys = CompositeSystem([e_sys])
        vec = np.array([1, 0, 0, 0], dtype=np.float64)
        state = State(c_sys, vec, is_physicality_required=False)
        func = state.func_calc_proj_eq_constraint()

        # case1: var = [1, 0, 0, 0]/sqrt(2)
        var = np.array([1, 0, 0, 0], dtype=np.float64) / np.sqrt(2)
        actual = func(var)
        expected = np.array([1, 0, 0, 0], dtype=np.float64) / np.sqrt(2)
        npt.assert_almost_equal(actual, expected, decimal=15)

        # case2: var = [1, 0, 0, 0]
        var = np.array([1, 0, 0, 0], dtype=np.float64)
        actual = func(var)
        expected = np.array([1, 0, 0, 0], dtype=np.float64) / np.sqrt(2)
        npt.assert_almost_equal(actual, expected, decimal=15)

    def test_calc_proj_ineq_constraint(self):
        e_sys = ElementalSystem(0, matrix_basis.get_normalized_pauli_basis())
        c_sys = CompositeSystem([e_sys])
        vec = np.array([1, 2, 0, 0], dtype=np.float64) / np.sqrt(2)
        state = State(c_sys, vec, is_physicality_required=False)
        actual = state.calc_proj_ineq_constraint()

        expected = np.array(
            [3 * np.sqrt(2) / 4, 3 * np.sqrt(2) / 4, 0, 0], dtype=np.float64
        )
        npt.assert_almost_equal(actual.vec, expected, decimal=15)
        assert actual.is_hermitian() == True
        assert actual.is_positive_semidefinite() == True

    def test_func_calc_proj_ineq_constraint(self):
        e_sys = ElementalSystem(0, matrix_basis.get_normalized_pauli_basis())
        c_sys = CompositeSystem([e_sys])
        vec = np.array([1, 2, 0, 0], dtype=np.float64) / np.sqrt(2)
        state = State(c_sys, vec, is_physicality_required=False)
        func = state.func_calc_proj_ineq_constraint()

        # case1: var = [1, 2, 0, 0]/sqrt(2)
        var = np.array([1, 2, 0, 0], dtype=np.float64) / np.sqrt(2)
        actual = func(var)

        expected = np.array(
            [3 * np.sqrt(2) / 4, 3 * np.sqrt(2) / 4, 0, 0], dtype=np.float64
        )
        npt.assert_almost_equal(actual, expected, decimal=15)

    def test_to_density_matrix(self):
        e_sys = ElementalSystem(0, matrix_basis.get_normalized_pauli_basis())
        c_sys = CompositeSystem([e_sys])
        state = get_z0_1q(c_sys)
        actual = state.to_density_matrix()
        expected = np.array([[1, 0], [0, 0]], dtype=np.float64)
        npt.assert_almost_equal(actual, expected, decimal=15)

    def test_is_trace_one(self):
        # case: True
        e_sys = ElementalSystem(0, matrix_basis.get_comp_basis())
        c_sys = CompositeSystem([e_sys])
        state = State(
            c_sys,
            np.array([1, 0, 0, 0], dtype=np.float64),
            is_physicality_required=False,
        )
        assert state.is_trace_one() == True

        # case: False
        e_sys = ElementalSystem(0, matrix_basis.get_comp_basis())
        c_sys = CompositeSystem([e_sys])
        state = State(
            c_sys,
            np.array([0, 1, 0, 0], dtype=np.float64),
            is_physicality_required=False,
        )
        assert state.is_trace_one() == False

        # case: specify atol
        e_sys = ElementalSystem(0, matrix_basis.get_comp_basis())
        c_sys = CompositeSystem([e_sys])
        state = State(
            c_sys,
            np.array([1.001, 0, 0, 0], dtype=np.float64),
            is_physicality_required=False,
        )
        assert state.is_trace_one(atol=1e-2) == True

    def test_is_hermitian(self):
        # case: True
        e_sys = ElementalSystem(0, matrix_basis.get_normalized_pauli_basis())
        c_sys = CompositeSystem([e_sys])
        state = get_z0_1q(c_sys)
        assert state.is_hermitian() == True

        # case: False
        e_sys = ElementalSystem(0, matrix_basis.get_comp_basis())
        c_sys = CompositeSystem([e_sys])
        state = State(
            c_sys,
            np.array([0, 1, 0, 0], dtype=np.float64),
            is_physicality_required=False,
        )
        assert state.is_hermitian() == False

        # case: specify atol
        e_sys = ElementalSystem(0, matrix_basis.get_comp_basis())
        c_sys = CompositeSystem([e_sys])
        state = State(
            c_sys,
            np.array([0, 1, 1.001, 0], dtype=np.float64),
            is_physicality_required=False,
        )
        assert state.is_hermitian(atol=1e-2) == True

    def test_is_positive_semidefinite(self):
        # case: True
        e_sys = ElementalSystem(0, matrix_basis.get_normalized_pauli_basis())
        c_sys = CompositeSystem([e_sys])
        state = get_z0_1q(c_sys)
        assert state.is_positive_semidefinite() == True

        # case: False
        e_sys = ElementalSystem(0, matrix_basis.get_comp_basis())
        c_sys = CompositeSystem([e_sys])
        state = State(
            c_sys,
            np.array([-1, 0, 0, 0], dtype=np.float64),
            is_physicality_required=False,
        )
        assert state.is_positive_semidefinite() == False

        # case: specify atol
        e_sys = ElementalSystem(0, matrix_basis.get_comp_basis())
        c_sys = CompositeSystem([e_sys])
        state = State(
            c_sys,
            np.array([-0.001, 0, 0, 0], dtype=np.float64),
            is_physicality_required=False,
        )
        assert state.is_positive_semidefinite(atol=1e-2) == True

    def test_calc_eigenvalues(self):
        e_sys = ElementalSystem(0, matrix_basis.get_normalized_pauli_basis())
        c_sys = CompositeSystem([e_sys])
        state = get_z0_1q(c_sys)
        actual = state.calc_eigenvalues()
        expected = np.array([1, 0], dtype=np.complex128)
        npt.assert_almost_equal(actual, expected, decimal=15)

    def test_comp_basis(self):
        e_sys = ElementalSystem(1, matrix_basis.get_comp_basis())
        c_sys = CompositeSystem([e_sys])

        # test for vec[1, 0, 0, 0]
        state = State(
            c_sys,
            np.array([1, 0, 0, 0], dtype=np.float64),
            is_physicality_required=False,
        )
        assert state.dim == 2
        assert np.all(
            state.to_density_matrix() == np.array([[1, 0], [0, 0]], dtype=np.complex128)
        )
        assert state.is_trace_one() == True
        assert state.is_hermitian() == True
        assert state.is_positive_semidefinite() == True
        assert np.all(state.calc_eigenvalues() == np.array([1, 0], dtype=np.complex128))

        # test for vec[0, 1, 0, 0]
        state = State(
            c_sys,
            np.array([0, 1, 0, 0], dtype=np.float64),
            is_physicality_required=False,
        )
        assert state.dim == 2
        assert np.all(
            state.to_density_matrix() == np.array([[0, 1], [0, 0]], dtype=np.complex128)
        )
        assert state.is_trace_one() == False
        assert state.is_hermitian() == False
        assert state.is_positive_semidefinite() == False
        assert np.all(state.calc_eigenvalues() == np.array([0, 0], dtype=np.complex128))

        # test for vec[0, 0, 1, 0]
        state = State(
            c_sys,
            np.array([0, 0, 1, 0], dtype=np.float64),
            is_physicality_required=False,
        )
        assert state.dim == 2
        assert np.all(
            state.to_density_matrix() == np.array([[0, 0], [1, 0]], dtype=np.complex128)
        )
        assert state.is_trace_one() == False
        assert state.is_hermitian() == False
        assert state.is_positive_semidefinite() == False
        assert np.all(state.calc_eigenvalues() == np.array([0, 0], dtype=np.complex128))

        # test for vec[0, 0, 0, 1]
        state = State(
            c_sys,
            np.array([0, 0, 0, 1], dtype=np.float64),
            is_physicality_required=False,
        )
        assert state.dim == 2
        assert np.all(
            state.to_density_matrix() == np.array([[0, 0], [0, 1]], dtype=np.complex128)
        )
        assert state.is_trace_one() == True
        assert state.is_hermitian() == True
        assert state.is_positive_semidefinite() == True
        assert np.all(state.calc_eigenvalues() == np.array([0, 1], dtype=np.complex128))

    def test_pauli_basis(self):
        e_sys = ElementalSystem(1, matrix_basis.get_pauli_basis())
        c_sys = CompositeSystem([e_sys])

        # test for vec[1, 0, 0, 0]
        state = State(
            c_sys,
            np.array([1, 0, 0, 0], dtype=np.float64),
            is_physicality_required=False,
        )
        assert state.dim == 2
        assert np.all(
            state.to_density_matrix() == np.array([[1, 0], [0, 1]], dtype=np.complex128)
        )
        assert state.is_trace_one() == False
        assert state.is_hermitian() == True
        assert state.is_positive_semidefinite() == True
        npt.assert_almost_equal(
            state.calc_eigenvalues(), np.array([1, 1], dtype=np.complex128), decimal=15,
        )

        # test for vec [0, 1, 0, 0]
        state = State(
            c_sys,
            np.array([0, 1, 0, 0], dtype=np.float64),
            is_physicality_required=False,
        )
        assert state.dim == 2
        assert np.all(
            state.to_density_matrix() == np.array([[0, 1], [1, 0]], dtype=np.complex128)
        )
        assert state.is_trace_one() == False
        assert state.is_hermitian() == True
        assert state.is_positive_semidefinite() == False
        npt.assert_almost_equal(
            state.calc_eigenvalues(),
            np.array([1, -1], dtype=np.complex128),
            decimal=15,
        )

        # test for vec [0, 0, 1, 0]
        state = State(
            c_sys,
            np.array([0, 0, 1, 0], dtype=np.float64),
            is_physicality_required=False,
        )
        assert state.dim == 2
        assert np.all(
            state.to_density_matrix()
            == np.array([[0, -1j], [1j, 0]], dtype=np.complex128)
        )
        assert state.is_trace_one() == False
        assert state.is_hermitian() == True
        assert state.is_positive_semidefinite() == False
        npt.assert_almost_equal(
            state.calc_eigenvalues(),
            np.array([1, -1], dtype=np.complex128),
            decimal=15,
        )

        # test for vec [0, 0, 0, 1]
        state = State(
            c_sys,
            np.array([0, 0, 0, 1], dtype=np.float64),
            is_physicality_required=False,
        )
        assert state.dim == 2
        assert np.all(
            state.to_density_matrix()
            == np.array([[1, 0], [0, -1]], dtype=np.complex128)
        )
        assert state.is_trace_one() == False
        assert state.is_hermitian() == True
        assert state.is_positive_semidefinite() == False
        npt.assert_almost_equal(
            state.calc_eigenvalues(),
            np.array([1, -1], dtype=np.complex128),
            decimal=15,
        )

    def test_normalized_pauli_basis(self):
        e_sys = ElementalSystem(1, matrix_basis.get_normalized_pauli_basis())
        c_sys = CompositeSystem([e_sys])

        # test for vec[1, 0, 0, 0]
        state = State(
            c_sys,
            np.array([1, 0, 0, 0], dtype=np.float64),
            is_physicality_required=False,
        )
        assert state.dim == 2
        assert np.all(
            state.to_density_matrix()
            == 1 / np.sqrt(2) * np.array([[1, 0], [0, 1]], dtype=np.complex128)
        )
        assert state.is_trace_one() == False
        assert state.is_hermitian() == True
        assert state.is_positive_semidefinite() == True
        npt.assert_almost_equal(
            state.calc_eigenvalues(),
            np.array([1 / np.sqrt(2), 1 / np.sqrt(2)], dtype=np.complex128),
            decimal=15,
        )

        # test for vec [0, 1, 0, 0]
        state = State(
            c_sys,
            np.array([0, 1, 0, 0], dtype=np.float64),
            is_physicality_required=False,
        )
        assert state.dim == 2
        assert np.all(
            state.to_density_matrix()
            == 1 / np.sqrt(2) * np.array([[0, 1], [1, 0]], dtype=np.complex128)
        )
        assert state.is_trace_one() == False
        assert state.is_hermitian() == True
        assert state.is_positive_semidefinite() == False
        npt.assert_almost_equal(
            state.calc_eigenvalues(),
            np.array([1 / np.sqrt(2), -1 / np.sqrt(2)], dtype=np.complex128),
            decimal=15,
        )

        # test for vec [0, 0, 1, 0]
        state = State(
            c_sys,
            np.array([0, 0, 1, 0], dtype=np.float64),
            is_physicality_required=False,
        )
        assert state.dim == 2
        assert np.all(
            state.to_density_matrix()
            == 1 / np.sqrt(2) * np.array([[0, -1j], [1j, 0]], dtype=np.complex128)
        )
        assert state.is_trace_one() == False
        assert state.is_hermitian() == True
        assert state.is_positive_semidefinite() == False
        npt.assert_almost_equal(
            state.calc_eigenvalues(),
            np.array([1 / np.sqrt(2), -1 / np.sqrt(2)], dtype=np.complex128),
            decimal=15,
        )

        # test for vec [0, 0, 0, 1]
        state = State(
            c_sys,
            np.array([0, 0, 0, 1], dtype=np.float64),
            is_physicality_required=False,
        )
        assert state.dim == 2
        assert np.all(
            state.to_density_matrix()
            == 1 / np.sqrt(2) * np.array([[1, 0], [0, -1]], dtype=np.complex128)
        )
        assert state.is_trace_one() == False
        assert state.is_hermitian() == True
        assert state.is_positive_semidefinite() == False
        npt.assert_almost_equal(
            state.calc_eigenvalues(),
            np.array([1 / np.sqrt(2), -1 / np.sqrt(2)], dtype=np.complex128),
            decimal=15,
        )

    def test_convert_basis_form_comp_to_pauli(self):
        pauli_basis = matrix_basis.get_normalized_pauli_basis()

        # CompositeSystem of comp basis
        e_sys1 = ElementalSystem(1, matrix_basis.get_comp_basis())
        c_sys1 = CompositeSystem([e_sys1])

        # converts [1, 0, 0, 0] with comp basis to Pauli basis
        state = State(
            c_sys1,
            np.array([1, 0, 0, 0], dtype=np.float64),
            is_physicality_required=False,
        )
        actual = state.convert_basis(pauli_basis)
        expected = 1 / np.sqrt(2) * np.array([1, 0, 0, 1], dtype=np.complex128)
        assert np.all(actual == expected)

        # converts [0, 1, 0, 0] with comp basis to Pauli basis
        state = State(
            c_sys1,
            np.array([0, 1, 0, 0], dtype=np.float64),
            is_physicality_required=False,
        )
        actual = state.convert_basis(pauli_basis)
        expected = 1 / np.sqrt(2) * np.array([0, 1, 1j, 0], dtype=np.complex128)
        assert np.all(actual == expected)

        # converts [0, 0, 1, 0] with comp basis to Pauli basis
        state = State(
            c_sys1,
            np.array([0, 0, 1, 0], dtype=np.float64),
            is_physicality_required=False,
        )
        actual = state.convert_basis(pauli_basis)
        expected = 1 / np.sqrt(2) * np.array([0, 1, -1j, 0], dtype=np.complex128)
        assert np.all(actual == expected)

        # converts [0, 0, 0, 1] with comp basis to Pauli basis
        state = State(
            c_sys1,
            np.array([0, 0, 0, 1], dtype=np.float64),
            is_physicality_required=False,
        )
        actual = state.convert_basis(pauli_basis)
        expected = 1 / np.sqrt(2) * np.array([1, 0, 0, -1], dtype=np.complex128)
        assert np.all(actual == expected)

    def test_convert_basis_form_pauli_to_comp(self):
        comp_basis = matrix_basis.get_comp_basis()

        # CompositeSystem of Pauli basis
        e_sys2 = ElementalSystem(2, matrix_basis.get_normalized_pauli_basis())
        c_sys2 = CompositeSystem([e_sys2])

        # converts [1, 0, 0, 0] with Pauli basis to comp basis
        state = State(
            c_sys2,
            np.array([1, 0, 0, 0], dtype=np.float64),
            is_physicality_required=False,
        )
        actual = state.convert_basis(comp_basis)
        expected = 1 / np.sqrt(2) * np.array([1, 0, 0, 1], dtype=np.complex128)
        assert np.all(actual == expected)

        # converts [0, 1, 0, 0] with Pauli basis to comp basis
        state = State(
            c_sys2,
            np.array([0, 1, 0, 0], dtype=np.float64),
            is_physicality_required=False,
        )
        actual = state.convert_basis(comp_basis)
        expected = 1 / np.sqrt(2) * np.array([0, 1, 1, 0], dtype=np.complex128)
        assert np.all(actual == expected)

        # converts [0, 0, 1, 0] with Pauli basis to comp basis
        state = State(
            c_sys2,
            np.array([0, 0, 1, 0], dtype=np.float64),
            is_physicality_required=False,
        )
        actual = state.convert_basis(comp_basis)
        expected = 1 / np.sqrt(2) * np.array([0, -1j, 1j, 0], dtype=np.complex128)
        assert np.all(actual == expected)

        # converts [0, 0, 0, 1] with Pauli basis to comp basis
        state = State(
            c_sys2,
            np.array([0, 0, 0, 1], dtype=np.float64),
            is_physicality_required=False,
        )
        actual = state.convert_basis(comp_basis)
        expected = 1 / np.sqrt(2) * np.array([1, 0, 0, -1], dtype=np.complex128)
        assert np.all(actual == expected)

    def test_generate_from_var(self):
        # Arrange
        e_sys = ElementalSystem(0, matrix_basis.get_normalized_pauli_basis())
        c_sys = CompositeSystem([e_sys])

        from_vec = 1 / np.sqrt(2) * np.array([1, 1, 0, 0], dtype=np.float64)
        from_basis = matrix_basis.get_normalized_pauli_basis()
        to_vec = matrix_basis.convert_vec(from_vec, from_basis, c_sys.basis())
        vec = to_vec.real.astype(np.float64)

        init_is_physicality_required = False
        init_is_estimation_object = True
        init_on_para_eq_constraint = False
        init_on_algo_eq_constraint = True
        init_on_algo_ineq_constraint = False
        init_eps_proj_physical = 10 ** (-3)

        source_state = State(
            c_sys,
            vec=vec,
            is_physicality_required=init_is_physicality_required,
            is_estimation_object=init_is_estimation_object,
            on_para_eq_constraint=init_on_para_eq_constraint,
            on_algo_eq_constraint=init_on_algo_eq_constraint,
            on_algo_ineq_constraint=init_on_algo_ineq_constraint,
            eps_proj_physical=init_eps_proj_physical,
        )

        # Case 1: default
        var = np.array([1, 2, 3, 4], dtype=np.float64)
        # Act
        actual = source_state.generate_from_var(var)
        # Assert
        expected = np.array([1, 2, 3, 4], dtype=np.float64)
        assert np.all(actual.vec == expected)
        assert actual.composite_system is c_sys
        assert actual.is_physicality_required is init_is_physicality_required
        assert actual.is_estimation_object is init_is_estimation_object
        assert actual.on_para_eq_constraint is init_on_para_eq_constraint
        assert actual.on_algo_eq_constraint is init_on_algo_eq_constraint
        assert actual.on_algo_ineq_constraint is init_on_algo_ineq_constraint
        assert actual.eps_proj_physical is init_eps_proj_physical

        # Case 2:
        with pytest.raises(ValueError):
            # ValueError: the state is not physically correct.
            _ = source_state.generate_from_var(var, is_physicality_required=True)

        # Case 3:
        # Arrange
        var = np.array([1, 2, 3], dtype=np.float64)
        source_is_estimation_object = False
        source_on_para_eq_constraint = True
        source_on_algo_eq_constraint = False
        source_on_algo_ineq_constraint = True
        source_eps_proj_physical = 10 ** (-2)

        # Act
        actual = source_state.generate_from_var(
            var,
            is_estimation_object=source_is_estimation_object,
            on_para_eq_constraint=source_on_para_eq_constraint,
            on_algo_eq_constraint=source_on_algo_eq_constraint,
            on_algo_ineq_constraint=source_on_algo_ineq_constraint,
            eps_proj_physical=source_eps_proj_physical,
        )

        # Assert
        expected = np.array([1 / np.sqrt(2), 1, 2, 3], dtype=np.float64)
        assert np.all(actual.vec == expected)
        assert actual.composite_system is c_sys
        assert actual.is_physicality_required is init_is_physicality_required
        assert actual.is_estimation_object is source_is_estimation_object
        assert actual.on_para_eq_constraint is source_on_para_eq_constraint
        assert actual.on_algo_eq_constraint is source_on_algo_eq_constraint
        assert actual.on_algo_ineq_constraint is source_on_algo_ineq_constraint
        assert actual.eps_proj_physical == source_eps_proj_physical

    def test_calc_proj_physical(self):
        e_sys = ElementalSystem(0, matrix_basis.get_normalized_pauli_basis())
        c_sys = CompositeSystem([e_sys])

        # z0 -> z0
        z0 = get_z0_1q(c_sys)
        actual = z0.calc_proj_physical()
        expected = np.array([1, 0, 0, 1], dtype=np.float64) / np.sqrt(2)
        npt.assert_almost_equal(actual.vec, expected, decimal=15)
        assert actual.is_physical(actual.eps_proj_physical) == True

        # [1, 0, 0, 1] -> z0
        vec = np.array([1, 0, 0, 1], dtype=np.float64)
        state = State(c_sys, vec, is_physicality_required=False)
        actual = state.calc_proj_physical()
        expected = np.array([1, 0, 0, 1], dtype=np.float64) / np.sqrt(2)
        npt.assert_almost_equal(actual.vec, expected, decimal=4)
        assert actual.is_physical(actual.eps_proj_physical) == True

        # [1, 0, 0, -1] -> z1
        vec = np.array([1, 0, 0, -1], dtype=np.float64)
        state = State(c_sys, vec, is_physicality_required=False)
        actual = state.calc_proj_physical()
        expected = np.array([1, 0, 0, -1], dtype=np.float64) / np.sqrt(2)
        npt.assert_almost_equal(actual.vec, expected, decimal=4)
        assert actual.is_physical(actual.eps_proj_physical) == True

        # [1/sqrt(2), 1/sqrt(6), 1/sqrt(6), 1/sqrt(6)] -> [1/sqrt(2), 1/sqrt(6), 1/sqrt(6), 1/sqrt(6)]
        vec = np.array(
            [1 / np.sqrt(2), 1 / np.sqrt(6), 1 / np.sqrt(6), 1 / np.sqrt(6)],
            dtype=np.float64,
        )
        state = State(c_sys, vec, is_physicality_required=False)
        actual = state.calc_proj_physical()
        expected = np.array(
            [1 / np.sqrt(2), 1 / np.sqrt(6), 1 / np.sqrt(6), 1 / np.sqrt(6)],
            dtype=np.float64,
        )
        npt.assert_almost_equal(actual.vec, expected, decimal=4)
        assert actual.is_physical(actual.eps_proj_physical) == True

        # [2/sqrt(2), 2/sqrt(6), 2/sqrt(6), 2/sqrt(6)] -> [1/sqrt(2), 1/sqrt(6), 1/sqrt(6), 1/sqrt(6)]
        vec = np.array(
            [2 / np.sqrt(2), 2 / np.sqrt(6), 2 / np.sqrt(6), 2 / np.sqrt(6)],
            dtype=np.float64,
        )
        state = State(c_sys, vec, is_physicality_required=False)
        actual = state.calc_proj_physical()
        expected = np.array(
            [1 / np.sqrt(2), 1 / np.sqrt(6), 1 / np.sqrt(6), 1 / np.sqrt(6)],
            dtype=np.float64,
        )
        npt.assert_almost_equal(actual.vec, expected, decimal=4)
        assert actual.is_physical(actual.eps_proj_physical) == True

        # [1, 0, 0, 2] -> z0
        vec = np.array([1, 0, 0, 2], dtype=np.float64)
        state = State(c_sys, vec, is_physicality_required=False)
        actual = state.calc_proj_physical()
        expected = np.array([1, 0, 0, 1], dtype=np.float64) / np.sqrt(2)
        npt.assert_almost_equal(actual.vec, expected, decimal=4)
        assert actual.is_physical(actual.eps_proj_physical) == True

        # [1, 2, 3, 4] -> [1/sqrt(2), 2/sqrt(2*29), 3/sqrt(2*29), 4/sqrt(2*29)]
        # 29 = 2^2 + 3^2 + 4^2
        vec = np.array([1, 2, 3, 4], dtype=np.float64)
        state = State(c_sys, vec, is_physicality_required=False)
        actual, history = state.calc_proj_physical(is_iteration_history=True)
        expected = np.array(
            [1, 2 / np.sqrt(29), 3 / np.sqrt(29), 4 / np.sqrt(29)], dtype=np.float64,
        ) / np.sqrt(2)
        npt.assert_almost_equal(actual.vec, expected, decimal=4)
        assert actual.is_physical(actual.eps_proj_physical) == True
        assert len(history["p"]) == 54
        assert len(history["q"]) == 54
        assert len(history["x"]) == 54
        assert len(history["y"]) == 54
        assert len(history["error_value"]) == 53

    def test_calc_stopping_criterion_birgin_raydan_vectors(self):
        e_sys = ElementalSystem(0, matrix_basis.get_normalized_pauli_basis())
        c_sys = CompositeSystem([e_sys])
        state = get_z0_1q(c_sys)

        p_prev = np.array([1, 2, 3, 4], dtype=np.float64)
        p_next = np.array([5, 6, 7, 8], dtype=np.float64)
        q_prev = np.array([11, 12, 13, 14], dtype=np.float64)
        q_next = np.array([15, 16, 17, 18], dtype=np.float64)
        x_prev = np.array([21, 22, 23, 24], dtype=np.float64)
        x_next = np.array([25, 26, 27, 28], dtype=np.float64)
        y_prev = np.array([31, 32, 33, 34], dtype=np.float64)
        y_next = np.array([35, 36, 37, 38], dtype=np.float64)

        value = state._calc_stopping_criterion_birgin_raydan_vectors(
            p_prev, p_next, q_prev, q_next, x_prev, x_next, y_prev, y_next
        )

        assert value == np.float64(608)

    def test_is_satisfied_stopping_criterion_birgin_raydan_vectors(self):
        e_sys = ElementalSystem(0, matrix_basis.get_normalized_pauli_basis())
        c_sys = CompositeSystem([e_sys])
        state = get_z0_1q(c_sys)

        # case: True
        p_prev = np.array([1, 2, 3, 4], dtype=np.float64) * 10 ** (-7)
        p_next = np.array([5, 6, 7, 8], dtype=np.float64) * 10 ** (-7)
        q_prev = np.array([11, 12, 13, 14], dtype=np.float64) * 10 ** (-7)
        q_next = np.array([15, 16, 17, 18], dtype=np.float64) * 10 ** (-7)
        x_prev = np.array([21, 22, 23, 24], dtype=np.float64) * 10 ** (-7)
        x_next = np.array([25, 26, 27, 28], dtype=np.float64) * 10 ** (-7)
        y_prev = np.array([31, 32, 33, 34], dtype=np.float64) * 10 ** (-7)
        y_next = np.array([35, 36, 37, 38], dtype=np.float64) * 10 ** (-7)
        eps_proj_physical = 10 ** (-4)

        (
            is_stopping,
            error_value,
        ) = state._is_satisfied_stopping_criterion_birgin_raydan_vectors(
            p_prev,
            p_next,
            q_prev,
            q_next,
            x_prev,
            x_next,
            y_prev,
            y_next,
            eps_proj_physical,
        )

        assert is_stopping == True

        # case: False
        p_prev = np.array([1, 2, 3, 4], dtype=np.float64)
        p_next = np.array([5, 6, 7, 8], dtype=np.float64)
        q_prev = np.array([11, 12, 13, 14], dtype=np.float64)
        q_next = np.array([15, 16, 17, 18], dtype=np.float64)
        x_prev = np.array([21, 22, 23, 24], dtype=np.float64)
        x_next = np.array([25, 26, 27, 28], dtype=np.float64)
        y_prev = np.array([31, 32, 33, 34], dtype=np.float64)
        y_next = np.array([35, 36, 37, 38], dtype=np.float64)
        eps_proj_physical = 10 ** (-4)

        (
            is_stopping,
            error_value,
        ) = state._is_satisfied_stopping_criterion_birgin_raydan_vectors(
            p_prev,
            p_next,
            q_prev,
            q_next,
            x_prev,
            x_next,
            y_prev,
            y_next,
            eps_proj_physical,
        )

        assert is_stopping == False

    def test_is_satisfied_stopping_criterion_birgin_raydan_qoperations(self):
        e_sys = ElementalSystem(0, matrix_basis.get_normalized_pauli_basis())
        c_sys = CompositeSystem([e_sys])
        state = get_z0_1q(c_sys)

        # case: True
        p_prev = State(
            c_sys,
            np.array([1, 2, 3, 4], dtype=np.float64) * 10 ** (-7),
            is_physicality_required=False,
        )
        p_next = State(
            c_sys,
            np.array([5, 6, 7, 8], dtype=np.float64) * 10 ** (-7),
            is_physicality_required=False,
        )
        q_prev = State(
            c_sys,
            np.array([11, 12, 13, 14], dtype=np.float64) * 10 ** (-7),
            is_physicality_required=False,
        )
        q_next = State(
            c_sys,
            np.array([15, 16, 17, 18], dtype=np.float64) * 10 ** (-7),
            is_physicality_required=False,
        )
        x_prev = State(
            c_sys,
            np.array([21, 22, 23, 24], dtype=np.float64) * 10 ** (-7),
            is_physicality_required=False,
        )
        x_next = State(
            c_sys,
            np.array([25, 26, 27, 28], dtype=np.float64) * 10 ** (-7),
            is_physicality_required=False,
        )
        y_prev = State(
            c_sys,
            np.array([31, 32, 33, 34], dtype=np.float64) * 10 ** (-7),
            is_physicality_required=False,
        )
        y_next = State(
            c_sys,
            np.array([35, 36, 37, 38], dtype=np.float64) * 10 ** (-7),
            is_physicality_required=False,
        )
        eps_proj_physical = 10 ** (-4)

        (
            is_stopping,
            error_value,
        ) = state._is_satisfied_stopping_criterion_birgin_raydan_qoperations(
            p_prev,
            p_next,
            q_prev,
            q_next,
            x_prev,
            x_next,
            y_prev,
            y_next,
            eps_proj_physical,
        )

        assert is_stopping == True

        # case: False
        p_prev = State(
            c_sys,
            np.array([1, 2, 3, 4], dtype=np.float64),
            is_physicality_required=False,
        )
        p_next = State(
            c_sys,
            np.array([5, 6, 7, 8], dtype=np.float64),
            is_physicality_required=False,
        )
        q_prev = State(
            c_sys,
            np.array([11, 12, 13, 14], dtype=np.float64),
            is_physicality_required=False,
        )
        q_next = State(
            c_sys,
            np.array([15, 16, 17, 18], dtype=np.float64),
            is_physicality_required=False,
        )
        x_prev = State(
            c_sys,
            np.array([21, 22, 23, 24], dtype=np.float64),
            is_physicality_required=False,
        )
        x_next = State(
            c_sys,
            np.array([25, 26, 27, 28], dtype=np.float64),
            is_physicality_required=False,
        )
        y_prev = State(
            c_sys,
            np.array([31, 32, 33, 34], dtype=np.float64),
            is_physicality_required=False,
        )
        y_next = State(
            c_sys,
            np.array([35, 36, 37, 38], dtype=np.float64),
            is_physicality_required=False,
        )

        (
            is_stopping,
            error_value,
        ) = state._is_satisfied_stopping_criterion_birgin_raydan_qoperations(
            p_prev,
            p_next,
            q_prev,
            q_next,
            x_prev,
            x_next,
            y_prev,
            y_next,
            eps_proj_physical,
        )

        assert is_stopping == False

    def test_func_calc_proj_physical(self):
        e_sys = ElementalSystem(0, matrix_basis.get_normalized_pauli_basis())
        c_sys = CompositeSystem([e_sys])
        state = get_z0_1q(c_sys)
        func = state.func_calc_proj_physical()

        # z0 -> z0
        var = np.array([1, 0, 0, 1], dtype=np.float64) / np.sqrt(2)
        actual = func(var)
        expected = np.array([1, 0, 0, 1], dtype=np.float64) / np.sqrt(2)
        npt.assert_almost_equal(actual, expected, decimal=15)
<<<<<<< HEAD
        actual_qobj = State(c_sys, actual)
        assert actual_qobj.is_physical() == True
=======
>>>>>>> ff7408b9

        # [1, 0, 0, 1] -> z0
        var = np.array([1, 0, 0, 1], dtype=np.float64)
        actual = func(var)
        expected = np.array([1, 0, 0, 1], dtype=np.float64) / np.sqrt(2)
<<<<<<< HEAD
        npt.assert_almost_equal(actual, expected, decimal=14)
        actual_qobj = State(c_sys, actual)
        assert actual_qobj.is_physical() == True
=======
        npt.assert_almost_equal(actual, expected, decimal=15)
>>>>>>> ff7408b9

        # [1/sqrt(2), 1/sqrt(6), 1/sqrt(6), 1/sqrt(6)] -> [1/sqrt(2), 1/sqrt(6), 1/sqrt(6), 1/sqrt(6)]
        var = np.array(
            [1 / np.sqrt(2), 1 / np.sqrt(6), 1 / np.sqrt(6), 1 / np.sqrt(6)],
            dtype=np.float64,
        )
        actual = func(var)
        expected = np.array(
            [1 / np.sqrt(2), 1 / np.sqrt(6), 1 / np.sqrt(6), 1 / np.sqrt(6)],
            dtype=np.float64,
        )
        npt.assert_almost_equal(actual, expected, decimal=15)
<<<<<<< HEAD
        actual_qobj = State(c_sys, actual)
        assert actual_qobj.is_physical() == True
=======
>>>>>>> ff7408b9


def test_convert_var_index_to_state_index():
    # default
    actual = convert_var_index_to_state_index(1)
    assert actual == 2

    # on_para_eq_constraint=True
    actual = convert_var_index_to_state_index(1, on_para_eq_constraint=True)
    assert actual == 2

    # on_para_eq_constraint=False
    actual = convert_var_index_to_state_index(1, on_para_eq_constraint=False)
    assert actual == 1


def test_convert_state_index_to_var_index():
    # default
    actual = convert_state_index_to_var_index(1)
    assert actual == 0

    # on_para_eq_constraint=True
    actual = convert_state_index_to_var_index(1, on_para_eq_constraint=True)
    assert actual == 0

    # on_para_eq_constraint=False
    actual = convert_state_index_to_var_index(1, on_para_eq_constraint=False)
    assert actual == 1


def test_convert_var_to_state():
    # Arrange
    e_sys = ElementalSystem(0, matrix_basis.get_normalized_pauli_basis())
    c_sys = CompositeSystem([e_sys])

    # Case 1: default
    # Act
    actual = convert_var_to_state(
        c_sys, np.array([1, 2, 3], dtype=np.float64), is_physicality_required=False
    )
    # Assert
    expected = np.array([1 / np.sqrt(2), 1, 2, 3], dtype=np.float64)
    assert actual.is_physicality_required == False
    assert np.all(actual.vec == expected)

    # Case 2: on_para_eq_constraint=True
    # Act
    actual = convert_var_to_state(
        c_sys,
        np.array([1, 2, 3], dtype=np.float64),
        on_para_eq_constraint=True,
        is_physicality_required=False,
    )
    # Assert
    expected = np.array([1 / np.sqrt(2), 1, 2, 3], dtype=np.float64)
    assert actual.is_physicality_required == False
    assert np.all(actual.vec == expected)

    # Case 3: on_para_eq_constraint=False
    # Act
    actual = convert_var_to_state(
        c_sys,
        np.array([1, 2, 3, 4], dtype=np.float64),
        on_para_eq_constraint=False,
        is_physicality_required=False,
    )
    # Assert
    expected = np.array([1, 2, 3, 4], dtype=np.float64)
    assert actual.is_physicality_required == False
    assert np.all(actual.vec == expected)


def test_convert_state_to_var():
    # Arrange
    e_sys = ElementalSystem(0, matrix_basis.get_normalized_pauli_basis())
    c_sys = CompositeSystem([e_sys])

    # Case 1: default
    # Act
    actual = convert_state_to_var(
        c_sys, np.array([1 / np.sqrt(2), 1, 2, 3], dtype=np.float64)
    )
    # Assert
    expected = np.array([1, 2, 3], dtype=np.float64)
    assert np.all(actual == expected)

    # Case 2: on_para_eq_constraint=True
    # Act
    actual = convert_state_to_var(
        c_sys,
        np.array([1 / np.sqrt(2), 1, 2, 3], dtype=np.float64),
        on_para_eq_constraint=True,
    )
    # Assert
    expected = np.array([1, 2, 3], dtype=np.float64)
    assert np.all(actual == expected)

    # Case 3: on_para_eq_constraint=False
    # Act
    actual = convert_state_to_var(
        c_sys, np.array([1, 2, 3, 4], dtype=np.float64), on_para_eq_constraint=False
    )
    # Assert
    expected = np.array([1, 2, 3, 4], dtype=np.float64)
    assert np.all(actual == expected)


def test_calc_gradient_from_state():
    # TODO add test cases
    e_sys = ElementalSystem(0, matrix_basis.get_normalized_pauli_basis())
    c_sys = CompositeSystem([e_sys])

    # default
    actual = calc_gradient_from_state(
        c_sys, np.array([1, 2, 3, 4], dtype=np.float64), 1
    )
    expected = np.array([0, 0, 1, 0], dtype=np.float64)
    assert actual.is_physicality_required == False
    assert np.all(actual.vec == expected)

    # on_para_eq_constraint=True
    actual = calc_gradient_from_state(
        c_sys, np.array([1, 2, 3, 4], dtype=np.float64), 1, on_para_eq_constraint=True
    )
    expected = np.array([0, 0, 1, 0], dtype=np.float64)
    assert actual.is_physicality_required == False
    assert np.all(actual.vec == expected)

    # on_para_eq_constraint=False
    actual = calc_gradient_from_state(
        c_sys, np.array([1, 2, 3, 4], dtype=np.float64), 1, on_para_eq_constraint=False
    )
    expected = np.array([0, 1, 0, 0], dtype=np.float64)
    assert actual.is_physicality_required == False
    assert np.all(actual.vec == expected)


def test_get_x0_1q():
    e_sys = ElementalSystem(0, matrix_basis.get_normalized_pauli_basis())
    c_sys = CompositeSystem([e_sys])
    state = get_x0_1q(c_sys)
    actual = state.to_density_matrix()
    expected = np.array([[0.5, 0.5], [0.5, 0.5]], dtype=np.complex128)
    npt.assert_almost_equal(actual, expected, decimal=15)

    # Test that not 1qubit CompositeSystem
    e_sys0 = ElementalSystem(0, matrix_basis.get_normalized_pauli_basis())
    e_sys1 = ElementalSystem(1, matrix_basis.get_normalized_pauli_basis())
    c_sys = CompositeSystem([e_sys0, e_sys1])
    with pytest.raises(ValueError):
        get_x0_1q(c_sys)


def test_get_x1_1q():
    e_sys = ElementalSystem(0, matrix_basis.get_normalized_pauli_basis())
    c_sys = CompositeSystem([e_sys])
    state = get_x1_1q(c_sys)
    actual = state.to_density_matrix()
    expected = np.array([[0.5, -0.5], [-0.5, 0.5]], dtype=np.complex128)
    npt.assert_almost_equal(actual, expected, decimal=15)

    # Test that not 1qubit CompositeSystem
    e_sys0 = ElementalSystem(0, matrix_basis.get_normalized_pauli_basis())
    e_sys1 = ElementalSystem(1, matrix_basis.get_normalized_pauli_basis())
    c_sys = CompositeSystem([e_sys0, e_sys1])
    with pytest.raises(ValueError):
        get_x1_1q(c_sys)


def test_get_y0_1q():
    e_sys = ElementalSystem(0, matrix_basis.get_normalized_pauli_basis())
    c_sys = CompositeSystem([e_sys])
    state = get_y0_1q(c_sys)
    actual = state.to_density_matrix()
    expected = np.array([[0.5, -0.5j], [0.5j, 0.5]], dtype=np.complex128)
    npt.assert_almost_equal(actual, expected, decimal=15)

    # Test that not 1qubit CompositeSystem
    e_sys0 = ElementalSystem(0, matrix_basis.get_normalized_pauli_basis())
    e_sys1 = ElementalSystem(1, matrix_basis.get_normalized_pauli_basis())
    c_sys = CompositeSystem([e_sys0, e_sys1])
    with pytest.raises(ValueError):
        get_y0_1q(c_sys)


def test_get_y1_1q():
    e_sys = ElementalSystem(0, matrix_basis.get_normalized_pauli_basis())
    c_sys = CompositeSystem([e_sys])
    state = get_y1_1q(c_sys)
    actual = state.to_density_matrix()
    expected = np.array([[0.5, 0.5j], [-0.5j, 0.5]], dtype=np.complex128)
    npt.assert_almost_equal(actual, expected, decimal=15)

    # Test that not 1qubit CompositeSystem
    e_sys0 = ElementalSystem(0, matrix_basis.get_normalized_pauli_basis())
    e_sys1 = ElementalSystem(1, matrix_basis.get_normalized_pauli_basis())
    c_sys = CompositeSystem([e_sys0, e_sys1])
    with pytest.raises(ValueError):
        get_y1_1q(c_sys)


def test_get_z0_1q():
    e_sys = ElementalSystem(0, matrix_basis.get_normalized_pauli_basis())
    c_sys = CompositeSystem([e_sys])
    state = get_z0_1q(c_sys)
    actual = state.to_density_matrix()
    expected = np.array([[1, 0], [0, 0]], dtype=np.complex128)
    npt.assert_almost_equal(actual, expected, decimal=15)

    # Test that not 1qubit CompositeSystem
    e_sys0 = ElementalSystem(0, matrix_basis.get_normalized_pauli_basis())
    e_sys1 = ElementalSystem(1, matrix_basis.get_normalized_pauli_basis())
    c_sys = CompositeSystem([e_sys0, e_sys1])
    with pytest.raises(ValueError):
        get_z0_1q(c_sys)


def test_get_z1_1q():
    e_sys = ElementalSystem(0, matrix_basis.get_normalized_pauli_basis())
    c_sys = CompositeSystem([e_sys])
    state = get_z1_1q(c_sys)
    actual = state.to_density_matrix()
    expected = np.array([[0, 0], [0, 1]], dtype=np.complex128)
    npt.assert_almost_equal(actual, expected, decimal=15)

    # Test that not 1qubit CompositeSystem
    e_sys0 = ElementalSystem(0, matrix_basis.get_normalized_pauli_basis())
    e_sys1 = ElementalSystem(1, matrix_basis.get_normalized_pauli_basis())
    c_sys = CompositeSystem([e_sys0, e_sys1])
    with pytest.raises(ValueError):
        get_z1_1q(c_sys)


def test_get_bell_2q():
    expected = (
        np.array(
            [[1, 0, 0, 1], [0, 0, 0, 0], [0, 0, 0, 0], [1, 0, 0, 1]],
            dtype=np.complex128,
        )
        / 2
    )

    # test for Pauli basis
    e_sys0 = ElementalSystem(0, matrix_basis.get_normalized_pauli_basis())
    e_sys1 = ElementalSystem(1, matrix_basis.get_normalized_pauli_basis())
    c_sys = CompositeSystem([e_sys0, e_sys1])
    state = get_bell_2q(c_sys)
    actual = state.to_density_matrix()
    npt.assert_almost_equal(actual, expected, decimal=15)

    # test for comp basis
    e_sys2 = ElementalSystem(2, matrix_basis.get_comp_basis())
    e_sys3 = ElementalSystem(3, matrix_basis.get_comp_basis())
    c_sys = CompositeSystem([e_sys2, e_sys3])
    state = get_bell_2q(c_sys)
    actual = state.to_density_matrix()
    npt.assert_almost_equal(actual, expected, decimal=15)

    # Test that not 2qubit CompositeSystem
    e_sys2 = ElementalSystem(2, matrix_basis.get_normalized_pauli_basis())
    c_sys = CompositeSystem([e_sys2])
    with pytest.raises(ValueError):
        get_bell_2q(c_sys)<|MERGE_RESOLUTION|>--- conflicted
+++ resolved
@@ -1636,23 +1636,12 @@
         actual = func(var)
         expected = np.array([1, 0, 0, 1], dtype=np.float64) / np.sqrt(2)
         npt.assert_almost_equal(actual, expected, decimal=15)
-<<<<<<< HEAD
-        actual_qobj = State(c_sys, actual)
-        assert actual_qobj.is_physical() == True
-=======
->>>>>>> ff7408b9
 
         # [1, 0, 0, 1] -> z0
         var = np.array([1, 0, 0, 1], dtype=np.float64)
         actual = func(var)
         expected = np.array([1, 0, 0, 1], dtype=np.float64) / np.sqrt(2)
-<<<<<<< HEAD
-        npt.assert_almost_equal(actual, expected, decimal=14)
-        actual_qobj = State(c_sys, actual)
-        assert actual_qobj.is_physical() == True
-=======
         npt.assert_almost_equal(actual, expected, decimal=15)
->>>>>>> ff7408b9
 
         # [1/sqrt(2), 1/sqrt(6), 1/sqrt(6), 1/sqrt(6)] -> [1/sqrt(2), 1/sqrt(6), 1/sqrt(6), 1/sqrt(6)]
         var = np.array(
@@ -1665,11 +1654,6 @@
             dtype=np.float64,
         )
         npt.assert_almost_equal(actual, expected, decimal=15)
-<<<<<<< HEAD
-        actual_qobj = State(c_sys, actual)
-        assert actual_qobj.is_physical() == True
-=======
->>>>>>> ff7408b9
 
 
 def test_convert_var_index_to_state_index():
