import itertools
import os
from pathlib import Path

import numpy as np
import numpy.testing as npt
import pytest

import quara.objects.composite_system as csys
import quara.objects.elemental_system as esys
from quara.objects.matrix_basis import (
    get_comp_basis,
    get_gell_mann_basis,
    get_normalized_pauli_basis,
    get_pauli_basis,
)
from quara.objects.operators import tensor_product
from quara.objects.povm import (
    Povm,
    get_x_measurement,
    get_xx_measurement,
    get_xy_measurement,
    get_xz_measurement,
    get_y_measurement,
    get_yx_measurement,
    get_yy_measurement,
    get_yz_measurement,
    get_z_measurement,
    get_zx_measurement,
    get_zy_measurement,
    get_zz_measurement,
)
from quara.protocol import simple_io as s_io


class TestPovm:
    def test_validate_set_of_hermitian_matrices_ok(self):
        # Arrange
        p1 = np.array([1, 0, 0, 0], dtype=np.complex128)
        p2 = np.array([0, 0, 0, 1], dtype=np.complex128)
        vecs = [p1, p2]

        e_sys = esys.ElementalSystem(1, get_comp_basis())
        c_sys = csys.CompositeSystem([e_sys])

        # Act
        povm = Povm(c_sys=c_sys, vecs=vecs)

        # Assert
        expected = [p1, p2]
        assert (povm[0] == expected[0]).all()
        assert (povm[1] == expected[1]).all()
        assert povm.composite_system is c_sys

    def test_validate_set_of_hermitian_matrices_ng(self):
        # Arrange
        p1 = np.array([1, 0, 0, 0], dtype=np.complex128)
        p2 = np.array([0, 1, 0, 0], dtype=np.complex128)
        vecs = [p1, p2]

        e_sys = esys.ElementalSystem(1, get_comp_basis())
        c_sys = csys.CompositeSystem([e_sys])

        # Act & Assert
        with pytest.raises(ValueError):
            # ValueError: povm must be a set of Hermitian matrices
            _ = Povm(c_sys=c_sys, vecs=vecs)

    def test_validate_set_of_hermitian_matrices_not_physical_ok(self):
        # Arrange
        p1 = np.array([1, 0, 0, 0], dtype=np.complex128)
        p2 = np.array([0, 1, 0, 0], dtype=np.complex128)
        vecs = [p1, p2]

        e_sys = esys.ElementalSystem(1, get_comp_basis())
        c_sys = csys.CompositeSystem([e_sys])

        # Act & Assert
        # Test that no exceptions are raised.
        _ = Povm(c_sys=c_sys, vecs=vecs, is_physical=False)

    def test_validate_sum_is_identity_ok(self):
        # Arrange
        p1 = np.array([1, 0, 0, 0], dtype=np.complex128)
        p2 = np.array([0, 0, 0, 1], dtype=np.complex128)
        vecs = [p1, p2]

        e_sys = esys.ElementalSystem(1, get_comp_basis())
        c_sys = csys.CompositeSystem([e_sys])

        # Act
        povm = Povm(c_sys=c_sys, vecs=vecs)
        actual = povm.is_identity()

        # Assert
        assert actual is True

    def test_validate_sum_is_identity_ng(self):
        # Arrange
        p1 = np.array([1, 0, 0, 0], dtype=np.complex128)
        p2 = np.array([0, 1, 0, 0], dtype=np.complex128)
        vecs = [p1, p2]

        e_sys = esys.ElementalSystem(1, get_comp_basis())
        c_sys = csys.CompositeSystem([e_sys])

        # Act & Assert
        with pytest.raises(ValueError):
            # ValueError: The sum of the elements of POVM must be an identity matrix.
            _ = Povm(c_sys=c_sys, vecs=vecs)

    def test_validate_sum_is_identity_not_physical_ok(self):
        # Arrange
        p1 = np.array(
            [0.5 + 0.0j, 0.5 + 0.0j, 0.5 + 0.0j, 0.5 + 0.0j], dtype=np.complex128
        )
        p2 = np.array(
            [1.0 + 0.0j, 0.0 + 0.0j, 0.0 + 0.0j, 0.0 + 0.0j], dtype=np.complex128
        )
        vecs = [p1, p2]

        e_sys = esys.ElementalSystem(1, get_pauli_basis())
        c_sys = csys.CompositeSystem([e_sys])

        # Act & Assert
        # Test that no exceptions are raised.
        _ = Povm(c_sys=c_sys, vecs=vecs, is_physical=False)

    def test_validate_is_positive_semidefinite_ok(self):
        # Arrange
        ps_1 = np.array([1, 0, 0, 0], dtype=np.complex128)
        ps_2 = np.array([0, 0, 0, 1], dtype=np.complex128)
        vecs = [ps_1, ps_2]

        e_sys = esys.ElementalSystem(1, get_comp_basis())
        c_sys = csys.CompositeSystem([e_sys])

        # Act
        povm = Povm(c_sys=c_sys, vecs=vecs)
        actual = povm.is_positive_semidefinite()

        # Assert
        assert actual is True

    def test_validate_is_positive_semidefinite_ng(self):
        # Arrange
        ps = np.array([1, 0, 0, 0], dtype=np.complex128)
        not_ps = np.array([[0, -1j], [1j, 0]], dtype=np.complex128)
        vecs = [ps, not_ps]

        e_sys = esys.ElementalSystem(1, get_pauli_basis())
        c_sys = csys.CompositeSystem([e_sys])

        # Act & Assert
        with pytest.raises(ValueError):
            _ = Povm(c_sys=c_sys, vecs=vecs)

    def test_validate_is_positive_semidefinite_not_physical_ok(self):
        # Arrange
        ps = np.array([1, 0, 0, 0], dtype=np.complex128)
        not_ps = np.array([[0, -1j], [1j, 0]], dtype=np.complex128)
        vecs = [ps, not_ps]

        e_sys = esys.ElementalSystem(1, get_pauli_basis())
        c_sys = csys.CompositeSystem([e_sys])

        # Act & Assert
        # Test that no exceptions are raised.
        povm = Povm(c_sys=c_sys, vecs=vecs, is_physical=False)
        actual = povm.is_positive_semidefinite()

        # Assert
        assert actual is False

    def test_calc_eigenvalues_all(self):
        # Arrange
        vec_1 = np.array([1, 0, 0, 0], dtype=np.complex128)
        vec_2 = np.array([0, 0, 0, 1], dtype=np.complex128)
        vecs = [vec_1, vec_2]

        e_sys = esys.ElementalSystem(1, get_comp_basis())
        c_sys = csys.CompositeSystem([e_sys])

        # Act
        povm = Povm(c_sys=c_sys, vecs=vecs)
        actual = povm.calc_eigenvalues()

        # Assert
        expected = [
            np.array([1, 0], dtype=np.complex128),
            np.array([0, 1], dtype=np.complex128),
        ]

        assert len(actual) == len(expected)
        npt.assert_almost_equal(actual[0], expected[0], decimal=15)
        npt.assert_almost_equal(actual[1], expected[1], decimal=15)

    def test_calc_eigenvalues_one(self):
        # Arrange
        vec_1 = np.array([1, 0, 0, 0], dtype=np.complex128)
        vec_2 = np.array([0, 0, 0, 1], dtype=np.complex128)
        vecs = [vec_1, vec_2]

        e_sys = esys.ElementalSystem(1, get_comp_basis())
        c_sys = csys.CompositeSystem([e_sys])

        # Act
        povm = Povm(c_sys=c_sys, vecs=vecs)
        actual = povm.calc_eigenvalues(0)

        # Assert
        expected = np.array([1, 0], dtype=np.complex128)
        npt.assert_almost_equal(actual, expected, decimal=15)

        # Act
        povm = Povm(c_sys=c_sys, vecs=vecs)
        actual = povm.calc_eigenvalues(1)

        # Assert
        expected = np.array([0, 1], dtype=np.complex128)
        npt.assert_almost_equal(actual, expected, decimal=15)

    def test_validate_dim_ng(self):
        # Arrange
        test_root_dir = Path(os.path.dirname(__file__)).parent.parent
        data_dir = test_root_dir / "data"

        dim = 2 ** 2  # 2 qubits
        num_state = 16
        num_povm = 9
        num_outcome = 4

        povms = s_io.load_povm_list(
            data_dir / "tester_2qubit_povm.csv",
            dim=dim,
            num_povm=num_povm,
            num_outcome=num_outcome,
        )
        vecs = list(povms[0])  # 2qubit

        e_sys = esys.ElementalSystem(1, get_pauli_basis())  # 1qubit
        c_sys = csys.CompositeSystem([e_sys])

        # Act & Assert
        with pytest.raises(ValueError):
            _ = Povm(c_sys=c_sys, vecs=vecs)

    def test_convert_basis(self):
        # Arrange
        e_sys = esys.ElementalSystem(1, get_comp_basis())
        c_sys = csys.CompositeSystem([e_sys])
        ps_1 = np.array([1, 0, 0, 0], dtype=np.complex128)
        ps_2 = np.array([0, 0, 0, 1], dtype=np.complex128)
        vecs = [ps_1, ps_2]
        povm = Povm(c_sys=c_sys, vecs=vecs)
        to_basis = get_normalized_pauli_basis()

        # Act
        actual = povm.convert_basis(to_basis)

        # Assert
        expected = [
            1 / np.sqrt(2) * np.array([1, 0, 0, 1], dtype=np.complex128),
            1 / np.sqrt(2) * np.array([1, 0, 0, -1], dtype=np.complex128),
        ]
        assert len(actual) == len(expected)
        for i, a in enumerate(actual):
            assert np.all(a == expected[i])

    def test_measurements(self):
        # Case 1:
        # Arrange
        basis1 = get_comp_basis()
        e_sys1 = esys.ElementalSystem(1, basis1)
        c_sys1 = csys.CompositeSystem([e_sys1])
        vecs1 = [
            np.array([2, 3, 5, 7], dtype=np.float64),
            np.array([11, 13, 17, 19], dtype=np.float64),
        ]
        povm1 = Povm(c_sys1, vecs1, is_physical=False)

        # Act
        actual = povm1.measurements

        # Assert
        expected = [2]
        assert len(actual) == len(expected)
        for a, e in zip(actual, expected):
            assert a == e

        # Case 2:
        # Act
        povm1._set_measurements([1, 2])
        actual = povm1.measurements
        # Assert
        expected = [1, 2]
        assert len(actual) == len(expected)
        for a, e in zip(actual, expected):
            assert a == e

    def test_get_measurement(self):
        # Case 1:
        # Arrange
        basis1 = get_comp_basis()
        e_sys1 = esys.ElementalSystem(1, basis1)
        c_sys1 = csys.CompositeSystem([e_sys1])
        vecs1 = [
            np.array([2, 3, 5, 7], dtype=np.float64),
            np.array([11, 13, 17, 19], dtype=np.float64),
        ]
        povm1 = Povm(c_sys1, vecs1, is_physical=False)

        # Act
        actual0 = povm1.get_measurement(0)
        actual1 = povm1.get_measurement(1)
        actual2 = povm1.get_measurement((0))
        actual3 = povm1.get_measurement((1))

        # Assert
        assert np.all(actual0 == vecs1[0])
        assert np.all(actual1 == vecs1[1])
        assert np.all(actual2 == vecs1[0])
        assert np.all(actual3 == vecs1[1])

        # Case2: argument of get_measurement is type tuple
        # Arrange
        basis2 = get_comp_basis()
        e_sys2 = esys.ElementalSystem(2, basis2)
        c_sys2 = csys.CompositeSystem([e_sys2])
        vecs2 = [
            np.array([23, 29, 31, 37], dtype=np.float64),
            np.array([41, 43, 47, 53], dtype=np.float64),
        ]
        povm2 = Povm(c_sys2, vecs2, is_physical=False)
        povm12 = tensor_product(povm1, povm2)

        # Act
        actual = [
            povm12.get_measurement((0, 0)),
            povm12.get_measurement((0, 1)),
            povm12.get_measurement((1, 0)),
            povm12.get_measurement((1, 1)),
        ]

        # Assert
        expected = [
            np.kron(vec1, vec2)
            for vec1, vec2 in itertools.product(povm1.vecs, povm2.vecs)
        ]
        assert len(actual) == len(expected)
        for a, e in zip(actual, expected):
            assert np.all(a == e)

        # Case3: argument of get_measurement is type int
        # Act
        actual = [
            povm12.get_measurement(0),
            povm12.get_measurement(1),
            povm12.get_measurement(2),
            povm12.get_measurement(3),
        ]

        # Assert
        expected = [
            np.kron(vec1, vec2)
            for vec1, vec2 in itertools.product(povm1.vecs, povm2.vecs)
        ]
        assert len(actual) == len(expected)
        for a, e in zip(actual, expected):
            assert np.all(a == e)

<<<<<<< HEAD
    def test_get_measurement_unexpected(self):
=======
    def test_measurement_unexpected(self):
>>>>>>> 1472c65f
        # Arrange
        basis1 = get_comp_basis()
        e_sys1 = esys.ElementalSystem(1, basis1)
        c_sys1 = csys.CompositeSystem([e_sys1])
        vecs1 = [
            np.array([2, 3, 5, 7], dtype=np.float64),
            np.array([11, 13, 17, 19], dtype=np.float64),
        ]
        povm1 = Povm(c_sys1, vecs1, is_physical=False)

        # Case 1:
        # Act & Assert
        with pytest.raises(ValueError):
            # ValueError: length of tuple does not equal length of the list of measurements.
            _ = povm1.get_measurement((0, 0))

        # Case 2:
        # Act & Assert
        with pytest.raises(IndexError):
            # IndexError: specified index does not exist in the list of measurements.
            _ = povm1.get_measurement(2)

    def test_matrix(self):
        # Case 1:
        # Arrange
        basis1 = get_comp_basis()
        e_sys1 = esys.ElementalSystem(1, basis1)
        c_sys1 = csys.CompositeSystem([e_sys1])
        vecs1 = [
            np.array([2, 3, 5, 7], dtype=np.float64),
            np.array([11, 13, 17, 19], dtype=np.float64),
        ]
        povm1 = Povm(c_sys1, vecs1, is_physical=False)

        # Act
        actual = povm1.matrix(0)
        # Assert
        expected = povm1.matrices()
        npt.assert_almost_equal(actual, expected[0], decimal=15)

        # Act
        actual = povm1.matrix(1)
        # Assert
        npt.assert_almost_equal(actual, expected[1], decimal=15)

        # Case2:
        # Arrange
        basis2 = get_comp_basis()
        e_sys2 = esys.ElementalSystem(2, basis2)
        c_sys2 = csys.CompositeSystem([e_sys2])
        vecs2 = [
            np.array([23, 29, 31, 37], dtype=np.float64),
            np.array([41, 43, 47, 53], dtype=np.float64),
        ]
        povm2 = Povm(c_sys2, vecs2, is_physical=False)
        povm12 = tensor_product(povm1, povm2)

        # Act
        actual = povm12.matrix((0, 0))
        # Assert
        expected = povm12.matrices()
        npt.assert_almost_equal(actual, expected[0], decimal=15)

        # Act
        actual = povm12.matrix((0, 1))
        # Assert
        npt.assert_almost_equal(actual, expected[1], decimal=15)

        # Act
        actual = povm12.matrix((1, 0))
        # Assert
        npt.assert_almost_equal(actual, expected[2], decimal=15)

        # Act
        actual = povm12.matrix((1, 1))
        # Assert
        npt.assert_almost_equal(actual, expected[3], decimal=15)

<<<<<<< HEAD
=======
    def test_matrix_unexpected(self):
        # Arrange
        basis1 = get_comp_basis()
        e_sys1 = esys.ElementalSystem(1, basis1)
        c_sys1 = csys.CompositeSystem([e_sys1])
        vecs1 = [
            np.array([2, 3, 5, 7], dtype=np.float64),
            np.array([11, 13, 17, 19], dtype=np.float64),
        ]
        povm1 = Povm(c_sys1, vecs1, is_physical=False)

        # Act & Assert
        unexpected_type = [0]
        with pytest.raises(TypeError):
            # TypeError: The type of `key` must be int or str.
            _ = povm1.matrix(unexpected_type)

>>>>>>> 1472c65f

def test_get_x_measurement():
    # Arrange
    e_sys1 = esys.ElementalSystem(1, get_comp_basis())
    c_sys1 = csys.CompositeSystem([e_sys1])

    # Act
    actual = get_x_measurement(c_sys1)

    # Assert
    expected = [
        1 / 2 * np.array([1, 1, 1, 1], dtype=np.complex128),
        1 / 2 * np.array([1, -1, -1, 1], dtype=np.complex128),
    ]
    assert len(actual.vecs) == len(expected)
    for i, a in enumerate(actual):
        npt.assert_almost_equal(a, expected[i], decimal=15)

    # Test that not 1qubit CompositeSystem
    e_sys2 = esys.ElementalSystem(2, get_comp_basis())
    c_sys2 = csys.CompositeSystem([e_sys1, e_sys2])
    with pytest.raises(ValueError):
        get_x_measurement(c_sys2)

    # Test that not 2-dim CompositeSystem
    e_sys3 = esys.ElementalSystem(3, get_gell_mann_basis())
    c_sys3 = csys.CompositeSystem([e_sys3])
    with pytest.raises(ValueError):
        get_x_measurement(c_sys3)


def test_get_y_measurement():
    # Arrange
    e_sys1 = esys.ElementalSystem(1, get_comp_basis())
    c_sys1 = csys.CompositeSystem([e_sys1])

    # Act
    actual = get_y_measurement(c_sys1)

    # Assert
    expected = [
        1 / 2 * np.array([1, -1j, 1j, 1], dtype=np.complex128),
        1 / 2 * np.array([1, 1j, -1j, 1], dtype=np.complex128),
    ]
    assert len(actual.vecs) == len(expected)
    for i, a in enumerate(actual):
        npt.assert_almost_equal(a, expected[i], decimal=15)

    # Test that not 1qubit CompositeSystem
    e_sys2 = esys.ElementalSystem(2, get_comp_basis())
    c_sys2 = csys.CompositeSystem([e_sys1, e_sys2])
    with pytest.raises(ValueError):
        get_y_measurement(c_sys2)

    # Test that not 2-dim CompositeSystem
    e_sys3 = esys.ElementalSystem(3, get_gell_mann_basis())
    c_sys3 = csys.CompositeSystem([e_sys3])
    with pytest.raises(ValueError):
        get_y_measurement(c_sys3)


def test_get_z_measurement():
    # Arrange
    e_sys1 = esys.ElementalSystem(1, get_comp_basis())
    c_sys1 = csys.CompositeSystem([e_sys1])

    # Act
    actual = get_z_measurement(c_sys1)

    # Assert
    expected = [
        np.array([1, 0, 0, 0], dtype=np.complex128),
        np.array([0, 0, 0, 1], dtype=np.complex128),
    ]
    assert len(actual.vecs) == len(expected)
    for i, a in enumerate(actual):
        npt.assert_almost_equal(a, expected[i], decimal=15)

    # Test that not 1qubit CompositeSystem
    e_sys2 = esys.ElementalSystem(2, get_comp_basis())
    c_sys2 = csys.CompositeSystem([e_sys1, e_sys2])
    with pytest.raises(ValueError):
        get_z_measurement(c_sys2)

    # Test that not 2-dim CompositeSystem
    e_sys3 = esys.ElementalSystem(3, get_gell_mann_basis())
    c_sys3 = csys.CompositeSystem([e_sys3])
    with pytest.raises(ValueError):
        get_z_measurement(c_sys3)


def test_get_xx_measurement():
    # Arrange
    e_sys1 = esys.ElementalSystem(1, get_comp_basis())
    e_sys2 = esys.ElementalSystem(2, get_comp_basis())
    c_sys = csys.CompositeSystem([e_sys1, e_sys2])

    # Act
    actual = get_xx_measurement(c_sys)

    # Assert
    vecs1 = [
        1 / 2 * np.array([1, 1, 1, 1], dtype=np.complex128),
        1 / 2 * np.array([1, -1, -1, 1], dtype=np.complex128),
    ]
    vecs2 = [
        1 / 2 * np.array([1, 1, 1, 1], dtype=np.complex128),
        1 / 2 * np.array([1, -1, -1, 1], dtype=np.complex128),
    ]
    expected = [np.kron(vec1, vec2) for vec1, vec2 in itertools.product(vecs1, vecs2)]
    assert len(actual.vecs) == len(expected)
    for i, a in enumerate(actual):
        npt.assert_almost_equal(a, expected[i], decimal=15)


def test_get_xy_measurement():
    # Arrange
    e_sys1 = esys.ElementalSystem(1, get_comp_basis())
    e_sys2 = esys.ElementalSystem(2, get_comp_basis())
    c_sys = csys.CompositeSystem([e_sys1, e_sys2])

    # Act
    actual = get_xy_measurement(c_sys)

    # Assert
    vecs1 = [
        1 / 2 * np.array([1, 1, 1, 1], dtype=np.complex128),
        1 / 2 * np.array([1, -1, -1, 1], dtype=np.complex128),
    ]
    vecs2 = [
        1 / 2 * np.array([1, -1j, 1j, 1], dtype=np.complex128),
        1 / 2 * np.array([1, 1j, -1j, 1], dtype=np.complex128),
    ]
    expected = [np.kron(vec1, vec2) for vec1, vec2 in itertools.product(vecs1, vecs2)]
    assert len(actual.vecs) == len(expected)
    for i, a in enumerate(actual):
        npt.assert_almost_equal(a, expected[i], decimal=15)


def test_get_xz_measurement():
    # Arrange
    e_sys1 = esys.ElementalSystem(1, get_comp_basis())
    e_sys2 = esys.ElementalSystem(2, get_comp_basis())
    c_sys = csys.CompositeSystem([e_sys1, e_sys2])

    # Act
    actual = get_xz_measurement(c_sys)

    # Assert
    vecs1 = [
        1 / 2 * np.array([1, 1, 1, 1], dtype=np.complex128),
        1 / 2 * np.array([1, -1, -1, 1], dtype=np.complex128),
    ]
    vecs2 = [
        np.array([1, 0, 0, 0], dtype=np.complex128),
        np.array([0, 0, 0, 1], dtype=np.complex128),
    ]
    expected = [np.kron(vec1, vec2) for vec1, vec2 in itertools.product(vecs1, vecs2)]
    assert len(actual.vecs) == len(expected)
    for i, a in enumerate(actual):
        npt.assert_almost_equal(a, expected[i], decimal=15)


def test_get_yx_measurement():
    # Arrange
    e_sys1 = esys.ElementalSystem(1, get_comp_basis())
    e_sys2 = esys.ElementalSystem(2, get_comp_basis())
    c_sys = csys.CompositeSystem([e_sys1, e_sys2])

    # Act
    actual = get_yx_measurement(c_sys)

    # Assert
    vecs1 = [
        1 / 2 * np.array([1, -1j, 1j, 1], dtype=np.complex128),
        1 / 2 * np.array([1, 1j, -1j, 1], dtype=np.complex128),
    ]
    vecs2 = [
        1 / 2 * np.array([1, 1, 1, 1], dtype=np.complex128),
        1 / 2 * np.array([1, -1, -1, 1], dtype=np.complex128),
    ]
    expected = [np.kron(vec1, vec2) for vec1, vec2 in itertools.product(vecs1, vecs2)]
    assert len(actual.vecs) == len(expected)
    for i, a in enumerate(actual):
        npt.assert_almost_equal(a, expected[i], decimal=15)


def test_get_yy_measurement():
    # Arrange
    e_sys1 = esys.ElementalSystem(1, get_comp_basis())
    e_sys2 = esys.ElementalSystem(2, get_comp_basis())
    c_sys = csys.CompositeSystem([e_sys1, e_sys2])

    # Act
    actual = get_yy_measurement(c_sys)

    # Assert
    vecs1 = [
        1 / 2 * np.array([1, -1j, 1j, 1], dtype=np.complex128),
        1 / 2 * np.array([1, 1j, -1j, 1], dtype=np.complex128),
    ]
    vecs2 = [
        1 / 2 * np.array([1, -1j, 1j, 1], dtype=np.complex128),
        1 / 2 * np.array([1, 1j, -1j, 1], dtype=np.complex128),
    ]
    expected = [np.kron(vec1, vec2) for vec1, vec2 in itertools.product(vecs1, vecs2)]
    assert len(actual.vecs) == len(expected)
    for i, a in enumerate(actual):
        npt.assert_almost_equal(a, expected[i], decimal=15)


def test_get_yz_measurement():
    # Arrange
    e_sys1 = esys.ElementalSystem(1, get_comp_basis())
    e_sys2 = esys.ElementalSystem(2, get_comp_basis())
    c_sys = csys.CompositeSystem([e_sys1, e_sys2])

    # Act
    actual = get_yz_measurement(c_sys)

    # Assert
    vecs1 = [
        1 / 2 * np.array([1, -1j, 1j, 1], dtype=np.complex128),
        1 / 2 * np.array([1, 1j, -1j, 1], dtype=np.complex128),
    ]
    vecs2 = [
        np.array([1, 0, 0, 0], dtype=np.complex128),
        np.array([0, 0, 0, 1], dtype=np.complex128),
    ]
    expected = [np.kron(vec1, vec2) for vec1, vec2 in itertools.product(vecs1, vecs2)]
    assert len(actual.vecs) == len(expected)
    for i, a in enumerate(actual):
        npt.assert_almost_equal(a, expected[i], decimal=15)


def test_get_zx_measurement():
    # Arrange
    e_sys1 = esys.ElementalSystem(1, get_comp_basis())
    e_sys2 = esys.ElementalSystem(2, get_comp_basis())
    c_sys = csys.CompositeSystem([e_sys1, e_sys2])

    # Act
    actual = get_zx_measurement(c_sys)

    # Assert
    vecs1 = [
        np.array([1, 0, 0, 0], dtype=np.complex128),
        np.array([0, 0, 0, 1], dtype=np.complex128),
    ]
    vecs2 = [
        1 / 2 * np.array([1, 1, 1, 1], dtype=np.complex128),
        1 / 2 * np.array([1, -1, -1, 1], dtype=np.complex128),
    ]
    expected = [np.kron(vec1, vec2) for vec1, vec2 in itertools.product(vecs1, vecs2)]
    assert len(actual.vecs) == len(expected)
    for i, a in enumerate(actual):
        npt.assert_almost_equal(a, expected[i], decimal=15)


def test_get_zy_measurement():
    # Arrange
    e_sys1 = esys.ElementalSystem(1, get_comp_basis())
    e_sys2 = esys.ElementalSystem(2, get_comp_basis())
    c_sys = csys.CompositeSystem([e_sys1, e_sys2])

    # Act
    actual = get_zy_measurement(c_sys)

    # Assert
    vecs1 = [
        np.array([1, 0, 0, 0], dtype=np.complex128),
        np.array([0, 0, 0, 1], dtype=np.complex128),
    ]
    vecs2 = [
        1 / 2 * np.array([1, -1j, 1j, 1], dtype=np.complex128),
        1 / 2 * np.array([1, 1j, -1j, 1], dtype=np.complex128),
    ]
    expected = [np.kron(vec1, vec2) for vec1, vec2 in itertools.product(vecs1, vecs2)]
    assert len(actual.vecs) == len(expected)
    for i, a in enumerate(actual):
        npt.assert_almost_equal(a, expected[i], decimal=15)


def test_get_zz_measurement():
    # Arrange
    e_sys1 = esys.ElementalSystem(1, get_comp_basis())
    e_sys2 = esys.ElementalSystem(2, get_comp_basis())
    c_sys = csys.CompositeSystem([e_sys1, e_sys2])

    # Act
    actual = get_zz_measurement(c_sys)

    # Assert
    vecs1 = [
        np.array([1, 0, 0, 0], dtype=np.complex128),
        np.array([0, 0, 0, 1], dtype=np.complex128),
    ]
    vecs2 = [
        np.array([1, 0, 0, 0], dtype=np.complex128),
        np.array([0, 0, 0, 1], dtype=np.complex128),
    ]
    expected = [np.kron(vec1, vec2) for vec1, vec2 in itertools.product(vecs1, vecs2)]
    assert len(actual.vecs) == len(expected)
    for i, a in enumerate(actual):
        npt.assert_almost_equal(a, expected[i], decimal=15)


class TestPovmImmutable:
    def test_deney_update_vecs(self):
        # Arrange
        basis = get_comp_basis()
        e_sys = esys.ElementalSystem(1, basis)
        c_sys = csys.CompositeSystem([e_sys])
        vec_0 = np.array([2, 3, 5, 7], dtype=np.float64)
        vec_1 = np.array([11, 13, 17, 19], dtype=np.float64)
        source_vecs = [vec_0, vec_1]
        povm = Povm(c_sys, source_vecs, is_physical=False)
        assert id(source_vecs) != id(povm.vecs)

        # Case 1
        # If "source_vec" is updated, the data in POVM is not updated
        # Act
        source_vecs[0] = np.zeros([2, 2], dtype=np.complex128)

        # Assert
        expected = np.array([2, 3, 5, 7], dtype=np.float64)
        assert np.array_equal(povm.vecs[0], expected)
        assert np.array_equal(povm[0], expected)

        # Case 2
        # If "vec_0" is updated, the data in POVM is not updated
        # Act
        vec_0[0] = 100

        # Assert
        assert np.array_equal(povm.vecs[0], expected)
        assert np.array_equal(povm[0], expected)

    def test_deney_update_povm_item(self):
        # Arrange
        basis = get_comp_basis()
        e_sys = esys.ElementalSystem(1, basis)
        c_sys = csys.CompositeSystem([e_sys])
        vec_0 = np.array([2, 3, 5, 7], dtype=np.float64)
        vec_1 = np.array([11, 13, 17, 19], dtype=np.float64)
        source_vecs = [vec_0, vec_1]
        povm = Povm(c_sys, source_vecs, is_physical=False)

        expected = [
            np.array([2, 3, 5, 7], dtype=np.float64),
            np.array([11, 13, 17, 19], dtype=np.float64),
        ]

        # Act & Assert
        with pytest.raises(TypeError):
            # TypeError: 'Povm' object does not support item assignment
            povm[0] = np.array([100, 100, 100, 100], dtype=np.complex128)
        assert len(povm.vecs) == len(expected)
        for actual, e in zip(povm.vecs, expected):
            assert np.array_equal(actual, e)

        # Act & Assert
        with pytest.raises(TypeError):
            # TypeError: 'tuple' object does not support item assignment
            povm.vecs[0] = np.array([100, 100, 100, 100], dtype=np.complex128)
        assert len(povm.vecs) == len(expected)
        for actual, e in zip(povm.vecs, expected):
            assert np.array_equal(actual, e)

        # Act & Assert
        with pytest.raises(ValueError):
            # ValueError: assignment destination is read-only
            povm.vecs[0][0] = 100
        assert len(povm.vecs) == len(expected)
        for actual, e in zip(povm.vecs, expected):
            assert np.array_equal(actual, e)

        # Test to ensure that no copies are made on each access
        first_access = id(povm[0])
        second_access = id(povm[0])
        assert first_access == second_access<|MERGE_RESOLUTION|>--- conflicted
+++ resolved
@@ -369,11 +369,7 @@
         for a, e in zip(actual, expected):
             assert np.all(a == e)
 
-<<<<<<< HEAD
     def test_get_measurement_unexpected(self):
-=======
-    def test_measurement_unexpected(self):
->>>>>>> 1472c65f
         # Arrange
         basis1 = get_comp_basis()
         e_sys1 = esys.ElementalSystem(1, basis1)
@@ -452,8 +448,6 @@
         # Assert
         npt.assert_almost_equal(actual, expected[3], decimal=15)
 
-<<<<<<< HEAD
-=======
     def test_matrix_unexpected(self):
         # Arrange
         basis1 = get_comp_basis()
@@ -471,7 +465,6 @@
             # TypeError: The type of `key` must be int or str.
             _ = povm1.matrix(unexpected_type)
 
->>>>>>> 1472c65f
 
 def test_get_x_measurement():
     # Arrange
