from multiprocessing.sharedctypes import Value
import numpy as np
import numpy.testing as npt
import pytest

from quara.objects.composite_system_typical import generate_composite_system
from quara.objects.state_typical import generate_state_from_name
from quara.objects.povm_typical import generate_povm_from_name
from quara.protocol.qtomography.standard.preprocessing import (
    extract_nums_from_empi_dists,
)
import quara.protocol.qtomography.standard.preprocessing as pre
from quara.protocol.qtomography.standard.standard_qst import StandardQst
from quara.protocol.qtomography.standard.standard_povmt import StandardPovmt
from quara.protocol.qtomography.standard.standard_qpt import StandardQpt
from quara.protocol.qtomography.standard.standard_qmpt import StandardQmpt
from quara.objects.state import State
from quara.objects.povm import Povm
from quara.objects.gate import Gate
from quara.objects.qoperation_typical import generate_qoperation


def get_test_data_qst(on_para_eq_constraint=True):
    c_sys = generate_composite_system("qubit", 1)

    povm_x = generate_povm_from_name("x", c_sys)
    povm_y = generate_povm_from_name("y", c_sys)
    povm_z = generate_povm_from_name("z", c_sys)
    povms = [povm_x, povm_y, povm_z]

    qst = StandardQst(povms, on_para_eq_constraint=on_para_eq_constraint, seed_data=7)

    return qst, c_sys


def get_test_data_povmt(on_para_eq_constraint=True):
    c_sys = generate_composite_system("qubit", 1)

    # |+><+|
    state_x0 = generate_state_from_name(c_sys, "x0")
    # |+i><+i|
    state_y0 = generate_state_from_name(c_sys, "y0")
    # |0><0|
    state_z0 = generate_state_from_name(c_sys, "z0")
    # |1><1|
    state_z1 = generate_state_from_name(c_sys, "z1")
    tester_objects = [state_x0, state_y0, state_z0, state_z1]

    povmt = StandardPovmt(
        tester_objects,
        on_para_eq_constraint=on_para_eq_constraint,
        num_outcomes=2,
        seed_data=7,
    )

    return povmt, c_sys


def test_extract_nums_from_empi_dists():
    # Arrange
    empi_dists = [
        (100, np.array([0.1, 0.9])),
        (200, np.array([0.2, 0.9])),
    ]

    # Act
    actual = extract_nums_from_empi_dists(empi_dists)

<<<<<<< HEAD
    # Assert
    expected = [100, 200]
    assert actual == expected
=======
        # Assert
        assert preprocessing.type_estimate == "state"
        assert type(preprocessing.sqt) == StandardQst
        assert preprocessing.prob_dists == None
        assert preprocessing.eps_prob_zero == 10 ** (-12)
        assert preprocessing.nums_data == None
        assert preprocessing.num_data_total == None
        assert preprocessing.num_data_ratios == None


def test_squared_distance_state():
    # 1qubit
    # Arrange
    c_sys = generate_composite_system(mode="qubit", num=1)
    state1 = generate_qoperation(mode="state", name="x0", c_sys=c_sys)
    state2 = generate_qoperation(mode="state", name="x1", c_sys=c_sys)
    # Act
    actual = pre.squared_distance_state(state1, state2)
    # Assert
    expected = 1.9999999999999991
    npt.assert_allclose(actual, expected)

    # 2qubit
    # Arrange
    c_sys = generate_composite_system(mode="qubit", num=2)
    state1 = generate_qoperation(mode="state", name="x0_y0", c_sys=c_sys)
    state2 = generate_qoperation(mode="state", name="bell_phi_plus", c_sys=c_sys)
    # Act
    actual = pre.squared_distance_state(state1, state2)
    # Assert
    expected = 1.4999999999999982
    npt.assert_allclose(actual, expected)


def test_squared_distance_povm():
    # 1qubit
    # Arrange
    c_sys = generate_composite_system(mode="qubit", num=1)
    povm1 = generate_qoperation(mode="povm", name="x", c_sys=c_sys)
    povm2 = generate_qoperation(mode="povm", name="y", c_sys=c_sys)
    # Act
    actual = pre.squared_distance_povm(povm1, povm2)
    # Assert
    expected = 0.9999999999999996
    npt.assert_allclose(actual, expected)

    # 2qubit
    # Arrange
    c_sys = generate_composite_system(mode="qubit", num=2)
    povm1 = generate_qoperation(mode="povm", name="x_x", c_sys=c_sys)
    povm2 = generate_qoperation(mode="povm", name="bell", c_sys=c_sys)
    # Act
    actual = pre.squared_distance_povm(povm1, povm2)
    # Assert
    expected = 1.4999999999999982
    npt.assert_allclose(actual, expected)

    # Exception
    c_sys_1 = generate_composite_system(mode="qubit", num=1)
    c_sys_2 = generate_composite_system(mode="qubit", num=2)
    povm1 = generate_qoperation(mode="povm", name="x", c_sys=c_sys_1)
    povm2 = generate_qoperation(mode="povm", name="bell", c_sys=c_sys_2)

    with pytest.raises(ValueError):
        _ = pre.squared_distance_povm(povm1, povm2)
>>>>>>> 6201adf6
<|MERGE_RESOLUTION|>--- conflicted
+++ resolved
@@ -66,19 +66,9 @@
     # Act
     actual = extract_nums_from_empi_dists(empi_dists)
 
-<<<<<<< HEAD
     # Assert
     expected = [100, 200]
     assert actual == expected
-=======
-        # Assert
-        assert preprocessing.type_estimate == "state"
-        assert type(preprocessing.sqt) == StandardQst
-        assert preprocessing.prob_dists == None
-        assert preprocessing.eps_prob_zero == 10 ** (-12)
-        assert preprocessing.nums_data == None
-        assert preprocessing.num_data_total == None
-        assert preprocessing.num_data_ratios == None
 
 
 def test_squared_distance_state():
@@ -135,5 +125,4 @@
     povm2 = generate_qoperation(mode="povm", name="bell", c_sys=c_sys_2)
 
     with pytest.raises(ValueError):
-        _ = pre.squared_distance_povm(povm1, povm2)
->>>>>>> 6201adf6
+        _ = pre.squared_distance_povm(povm1, povm2)