import datetime
from itertools import product
from typing import List, Tuple, Dict

from quara.objects.composite_system_typical import generate_composite_system
from quara.loss_function.standard_qtomography_based_weighted_relative_entropy import (
    StandardQTomographyBasedWeightedRelativeEntropy,
    StandardQTomographyBasedWeightedRelativeEntropyOption,
)
from quara.loss_function.standard_qtomography_based_weighted_probability_based_squared_error import (
    StandardQTomographyBasedWeightedProbabilityBasedSquaredError,
    StandardQTomographyBasedWeightedProbabilityBasedSquaredErrorOption,
)
from quara.minimization_algorithm.projected_gradient_descent_backtracking import (
    ProjectedGradientDescentBacktracking,
    ProjectedGradientDescentBacktrackingOption,
)
from quara.protocol.qtomography.standard.linear_estimator import LinearEstimator
from quara.protocol.qtomography.standard.loss_minimization_estimator import (
    LossMinimizationEstimator,
)
from quara.protocol.qtomography.standard.projected_linear_estimator import (
    ProjectedLinearEstimator,
)
from quara.simulation.standard_qtomography_simulation import (
    EstimatorTestSetting,
    NoiseSetting,
    SimulationResult,
)
from quara.simulation.standard_qtomography_simulation_flow import (
    execute_simulation_test_settings,
)

output_root_dir_prefix = ""


def get_current_time_string():
    now = datetime.datetime.now()
    return now.strftime("%Y%m%d-%H%M%S")


def show_results(all_results: List[SimulationResult]) -> None:
    print("========== Results ============")
    for sim_result in all_results:
        print(f"Name: {sim_result.simulation_setting.name}")
        print(f"  true_object: {sim_result.simulation_setting.true_object.to_var()}")
        for estimation_result in sim_result.estimation_results:
            print(f"  estimate   : {estimation_result.estimated_var}")


def generate_common_setting():
    # Generate settings for simulation
    case_names = [
        "Linear (True)",
        # "Linear (False)",
        "ProjectedLinear (True)",
        # "ProjectedLinear (False)",
        "Maximum-Likelihood (True)",
        # "Maximum-Likelihood (False)",
        "Least Squares (True)",
        # "Least Squares (False)",
    ]

    parametrizations = [
        True,
        # False,
        True,
        # False,
        True,
        # False,
        True,
        # False
    ]

    estimators = [
        LinearEstimator(),
        # LinearEstimator(),
        ProjectedLinearEstimator(),
        # ProjectedLinearEstimator(),
        LossMinimizationEstimator(),
        # LossMinimizationEstimator(),
        LossMinimizationEstimator(),
        # LossMinimizationEstimator(),
    ]

    loss_list = [
        (None, None),
        # (None, None),
        (None, None),
        # (None, None),
        (
            StandardQTomographyBasedWeightedRelativeEntropy(),
            StandardQTomographyBasedWeightedRelativeEntropyOption("identity"),
        ),
        # (
        #    StandardQTomographyBasedWeightedRelativeEntropy(),
        #    StandardQTomographyBasedWeightedRelativeEntropyOption("identity"),
        # ),
        (
            StandardQTomographyBasedWeightedProbabilityBasedSquaredError(),
            StandardQTomographyBasedWeightedProbabilityBasedSquaredErrorOption(
                "identity"
            ),
        ),
        # (
        #    StandardQTomographyBasedWeightedProbabilityBasedSquaredError(),
        #    StandardQTomographyBasedWeightedProbabilityBasedSquaredErrorOption(
        #        "identity"
        #    ),
        # ),
    ]

    def generate_pgdb_algo_option():
        return ProjectedGradientDescentBacktrackingOption(
            mode_stopping_criterion_gradient_descent="sum_absolute_difference_variable",
            num_history_stopping_criterion_gradient_descent=1,
            eps=1e-9,
        )

    algo_list = [
        (None, None),
        # (None, None),
        (None, None),
        # (None, None),
        (ProjectedGradientDescentBacktracking(), generate_pgdb_algo_option()),
        # (ProjectedGradientDescentBacktracking(), generate_pgdb_algo_option()),
        (ProjectedGradientDescentBacktracking(), generate_pgdb_algo_option()),
        # (ProjectedGradientDescentBacktracking(), generate_pgdb_algo_option()),
    ]

    eps_proj_physical_list = [1e-5] * len(case_names)
    eps_truncate_imaginary_part_list = [1e-5] * len(case_names)

    return (
        case_names,
        parametrizations,
        estimators,
        loss_list,
        algo_list,
        eps_proj_physical_list,
        eps_truncate_imaginary_part_list,
    )


def generate_common_setting_with_single_case():
    # Generate settings for simulation with single case
    case_names = [
        "Maximum-Likelihood (True)",
    ]

    parametrizations = [
        True,
    ]

    estimators = [
        LossMinimizationEstimator(),
    ]

    loss_list = [
        (
            StandardQTomographyBasedWeightedRelativeEntropy(),
            StandardQTomographyBasedWeightedRelativeEntropyOption("identity"),
        ),
    ]

    def generate_pgdb_algo_option():
        return ProjectedGradientDescentBacktrackingOption(
            mode_stopping_criterion_gradient_descent="sum_absolute_difference_variable",
            num_history_stopping_criterion_gradient_descent=1,
            eps=1e-9,
        )

    algo_list = [
        (ProjectedGradientDescentBacktracking(), generate_pgdb_algo_option()),
    ]

    eps_proj_physical_list = [1e-5] * len(case_names)
    eps_truncate_imaginary_part_list = [1e-5] * len(case_names)

    return (
        case_names,
        parametrizations,
        estimators,
        loss_list,
        algo_list,
        eps_proj_physical_list,
        eps_truncate_imaginary_part_list,
    )


def execute(
    mode: str,
    n_qubit: int,
    tomography_type: str,
    true_objects: List[str],
    tester_names: List[Tuple[str, str]],
    noise_method: str,
    noise_para: dict,
    n_sample: int,
    n_rep: int,
    num_data: List[int],
    seed_qoperation: int,
    seed_data: int,
    output_root_dir: str,
    true_object_ids: List[int] = None,
    tester_ids: List[int] = None,
    pdf_mode: str = "none",
    parallel_mode: Dict[str, int] = None,
    data_saving: str = "on_memory",
    generation_setting_is_physicality_required: bool = True,
    is_computation_time_required: bool = True,
    is_detailed_results_required: bool = False,
):
    c_sys = generate_composite_system(mode, n_qubit)
    (
        case_names,
        parametrizations,
        estimators,
        loss_list,
        algo_list,
        eps_proj_physical_list,
        eps_truncate_imaginary_part_list,
    ) = generate_common_setting()
    # ) = generate_common_setting_with_single_case()

    test_settings = []
    for index, true_object in enumerate(true_objects):
        # Generate EstimatorTestSetting 0: random_effective_lindbladian
        # True Object
        true_object_noise_setting = NoiseSetting(
            qoperation_base=(tomography_type, true_object),
            method=noise_method,
            para=noise_para,
            ids=true_object_ids[index] if true_object_ids else None,
        )

        # Tester Object
        tester_object_noise_settings = [
            NoiseSetting(
                qoperation_base=name,
                method=noise_method,
                para=noise_para,
                ids=tester_ids[index] if tester_ids else None,
            )
            for name in tester_names
        ]

        # Test Setting
        test_setting = EstimatorTestSetting(
            true_object=true_object_noise_setting,
            tester_objects=tester_object_noise_settings,
            seed_qoperation=seed_qoperation,
            seed_data=seed_data,
            n_sample=n_sample,
            n_rep=n_rep,
            num_data=num_data,
            schedules="all",
            case_names=case_names,
            estimators=estimators,
            eps_proj_physical_list=eps_proj_physical_list,
            eps_truncate_imaginary_part_list=eps_truncate_imaginary_part_list,
            algo_list=algo_list,
            loss_list=loss_list,
            parametrizations=parametrizations,
            c_sys=c_sys,
            generation_setting_is_physicality_required=generation_setting_is_physicality_required,
        )
        test_settings.append(test_setting)
    all_results = execute_simulation_test_settings(
        test_settings,
        output_root_dir,
        pdf_mode="all",
        parallel_mode=parallel_mode,
        data_saving=data_saving,
        is_computation_time_required=is_computation_time_required,
        is_detailed_results_required=is_detailed_results_required,
    )
    # show_results(all_results)
    return all_results


def execute_qst_1qubit():
    setting = {
        "mode": "qubit",
        "n_qubit": 1,
        "tomography_type": "state",
        "true_objects": ["z0", "z1", "x0", "a"],
        "tester_names": [("povm", name) for name in ["x", "y", "z"]],
        "noise_method": "random_effective_lindbladian",
        "noise_para": {
            "lindbladian_base": "identity",
            "strength_h_part": 0.1,
            "strength_k_part": 0.1,
        },
        # "noise_method": "depolarized",
        # "noise_para": {
        #    "error_rate": 0.1,
        # },
        "n_sample": 1,
        "n_rep": 1,
        "num_data": [1000, 10000],
        "seed_qoperation": 888,
        "seed_data": 777,
        "output_root_dir": output_root_dir_prefix
        + "result_random_qst_1qubit-"
        + get_current_time_string(),
<<<<<<< HEAD
=======
        "pdf_mode": "all",
        "is_computation_time_required": True,
        "is_detailed_results_required": False,
>>>>>>> fc40c349
    }
    execute(**setting)


def execute_qst_2qubit():
    setting = {
        "mode": "qubit",
        "n_qubit": 2,
        "tomography_type": "state",
        "true_objects": ["z0_z0", "z0_x0", "z0_a", "bell_psi_minus"],
        "tester_names": [
            ("povm", f"{a}_{b}") for a, b in product(["x", "y", "z"], repeat=2)
        ],
        "noise_method": "random_effective_lindbladian",
        "noise_para": {
            "lindbladian_base": "identity",
            "strength_h_part": 0.1,
            "strength_k_part": 0.1,
        },
        # "noise_method": "depolarized",
        # "noise_para": {
        #    "error_rate": 0.1,
        # },
        "n_sample": 1,
        "n_rep": 1,
        "num_data": [1000, 10000],
        "seed_qoperation": 888,
        "seed_data": 777,
        "output_root_dir": output_root_dir_prefix
        + "result_random_qst_2qubit-"
        + get_current_time_string(),
<<<<<<< HEAD
=======
        "pdf_mode": "all",
        "is_computation_time_required": True,
        "is_detailed_results_required": False,
>>>>>>> fc40c349
    }
    execute(**setting)


def execute_qst_3qubit():
    setting = {
        "mode": "qubit",
        "n_qubit": 3,
        "tomography_type": "state",
        "true_objects": ["z0_z0_z0", "ghz", "werner"],
        "tester_names": [
            ("povm", f"{a}_{b}_{c}") for a, b, c in product(["x", "y", "z"], repeat=3)
        ],
        "noise_method": "random_effective_lindbladian",
        "noise_para": {
            "lindbladian_base": "identity",
            "strength_h_part": 0.1,
            "strength_k_part": 0.1,
        },
        # "noise_method": "depolarized",
        # "noise_para": {
        #    "error_rate": 0.1,
        # },
        "n_sample": 1,
        "n_rep": 1,
        "num_data": [1000, 10000],
        "seed_qoperation": 888,
        "seed_data": 777,
        "output_root_dir": output_root_dir_prefix
        + "result_random_qst_3qubit-"
        + get_current_time_string(),
<<<<<<< HEAD
=======
        "pdf_mode": "all",
        "is_computation_time_required": True,
        "is_detailed_results_required": False,
>>>>>>> fc40c349
    }
    execute(**setting)


def execute_qst_1qutrit():
    setting = {
        "mode": "qutrit",
        "n_qubit": 1,
        "tomography_type": "state",
        "true_objects": ["01z0", "02z1", "0_1_2_superposition"],
        "tester_names": [
            ("povm", name)
            for name in ["01x3", "01y3", "z3", "12x3", "12y3", "02x3", "02y3"]
        ],
        "noise_method": "random_effective_lindbladian",
        "noise_para": {
            "lindbladian_base": "identity",
            "strength_h_part": 0.1,
            "strength_k_part": 0.1,
        },
        # "noise_method": "depolarized",
        # "noise_para": {
        #    "error_rate": 0.1,
        # },
        "n_sample": 1,
        "n_rep": 1,
        "num_data": [1000, 10000],
        "seed_qoperation": 888,
        "seed_data": 777,
        "output_root_dir": output_root_dir_prefix
        + "result_random_qst_1qutrit-"
        + get_current_time_string(),
<<<<<<< HEAD
=======
        "pdf_mode": "all",
        "is_computation_time_required": True,
        "is_detailed_results_required": False,
>>>>>>> fc40c349
    }
    execute(**setting)


def execute_qst_2qutrit():
    setting = {
        "mode": "qutrit",
        "n_qubit": 2,
        "tomography_type": "state",
        "true_objects": ["01z0_01z0", "00_11_22_superposition"],
        "tester_names": [
            ("povm", f"{a}_{b}")
            for a, b in product(
                ["01x3", "01y3", "z3", "12x3", "12y3", "02x3", "02y3"], repeat=2
            )
        ],
        "noise_method": "random_effective_lindbladian",
        "noise_para": {
            "lindbladian_base": "identity",
            "strength_h_part": 0.1,
            "strength_k_part": 0.1,
        },
        # "noise_method": "depolarized",
        # "noise_para": {
        #    "error_rate": 0.1,
        # },
        "n_sample": 1,
        "n_rep": 1,
        "num_data": [1000, 10000],
        "seed_qoperation": 888,
        "seed_data": 777,
        "output_root_dir": output_root_dir_prefix
        + "result_random_qst_2qutrit-"
        + get_current_time_string(),
<<<<<<< HEAD
=======
        "pdf_mode": "all",
        "is_computation_time_required": True,
        "is_detailed_results_required": False,
>>>>>>> fc40c349
    }
    execute(**setting)


def execute_povmt_1qubit():
    setting = {
        "mode": "qubit",
        "n_qubit": 1,
        "tomography_type": "povm",
        "true_objects": ["z", "x"],
        "tester_names": [("state", name) for name in ["x0", "y0", "z0", "z1"]],
        "noise_method": "random_effective_lindbladian",
        "noise_para": {
            "lindbladian_base": "identity",
            "strength_h_part": 0.1,
            "strength_k_part": 0.1,
        },
        # "noise_method": "depolarized",
        # "noise_para": {
        #    "error_rate": 0.1,
        # },
        "n_sample": 1,
        "n_rep": 1,
        "num_data": [1000, 10000],
        "seed_qoperation": 888,
        "seed_data": 777,
        "output_root_dir": output_root_dir_prefix
        + "result_random_povmt_1qubit-"
        + get_current_time_string(),
<<<<<<< HEAD
=======
        "pdf_mode": "all",
        "is_computation_time_required": True,
        "is_detailed_results_required": False,
>>>>>>> fc40c349
    }
    execute(**setting)


def execute_povmt_2qubit():
    setting = {
        "mode": "qubit",
        "n_qubit": 2,
        "tomography_type": "povm",
        "true_objects": ["z_z", "bell"],
        "tester_names": [
            ("state", f"{a}_{b}")
            for a, b in product(["x0", "y0", "z0", "z1"], repeat=2)
        ],
        "noise_method": "random_effective_lindbladian",
        "noise_para": {
            "lindbladian_base": "identity",
            "strength_h_part": 0.1,
            "strength_k_part": 0.1,
        },
        # "noise_method": "depolarized",
        # "noise_para": {
        #    "error_rate": 0.1,
        # },
        "n_sample": 1,
        "n_rep": 1,
        "num_data": [1000, 10000],
        "seed_qoperation": 888,
        "seed_data": 777,
        "output_root_dir": output_root_dir_prefix
        + "result_random_povmt_2qubit-"
        + get_current_time_string(),
<<<<<<< HEAD
=======
        "pdf_mode": "all",
        "is_computation_time_required": True,
        "is_detailed_results_required": False,
>>>>>>> fc40c349
    }
    execute(**setting)


def execute_povmt_3qubit():
    setting = {
        "mode": "qubit",
        "n_qubit": 3,
        "tomography_type": "povm",
        "true_objects": ["z_z_z"],
        "tester_names": [
            ("state", f"{a}_{b}_{c}")
            for a, b, c in product(["x0", "y0", "z0", "z1"], repeat=3)
        ],
        "noise_method": "random_effective_lindbladian",
        "noise_para": {
            "lindbladian_base": "identity",
            "strength_h_part": 0.1,
            "strength_k_part": 0.1,
        },
        # "noise_method": "depolarized",
        # "noise_para": {
        #    "error_rate": 0.1,
        # },
        "n_sample": 1,
        "n_rep": 1,
        "num_data": [1000, 10000],
        "seed_qoperation": 888,
        "seed_data": 777,
        "output_root_dir": output_root_dir_prefix
        + "result_random_povmt_3qubit-"
        + get_current_time_string(),
<<<<<<< HEAD
=======
        "pdf_mode": "all",
        "is_computation_time_required": True,
        "is_detailed_results_required": False,
>>>>>>> fc40c349
    }
    execute(**setting)


def execute_povmt_1qutrit():
    setting = {
        "mode": "qutrit",
        "n_qubit": 1,
        "tomography_type": "povm",
        "true_objects": ["z3", "z2"],
        "tester_names": [
            ("state", name)
            for name in [
                "01z0",
                "12z0",
                "02z1",
                "01x0",
                "01y0",
                "12x0",
                "12y0",
                "02x0",
                "02y0",
            ]
        ],
        "noise_method": "random_effective_lindbladian",
        "noise_para": {
            "lindbladian_base": "identity",
            "strength_h_part": 0.1,
            "strength_k_part": 0.1,
        },
        # "noise_method": "depolarized",
        # "noise_para": {
        #    "error_rate": 0.1,
        # },
        "n_sample": 1,
        "n_rep": 1,
        "num_data": [1000, 10000],
        "seed_qoperation": 888,
        "seed_data": 777,
        "output_root_dir": output_root_dir_prefix
        + "result_random_povmt_1qutrit-"
        + get_current_time_string(),
<<<<<<< HEAD
=======
        "pdf_mode": "all",
        "is_computation_time_required": True,
        "is_detailed_results_required": False,
>>>>>>> fc40c349
    }
    execute(**setting)


def execute_povmt_2qutrit():
    setting = {
        "mode": "qutrit",
        "n_qubit": 2,
        "tomography_type": "povm",
        "true_objects": ["z3_z3", "z2_z2"],
        "tester_names": [
            ("state", f"{a}_{b}")
            for a, b in product(
                [
                    "01z0",
                    "12z0",
                    "02z1",
                    "01x0",
                    "01y0",
                    "12x0",
                    "12y0",
                    "02x0",
                    "02y0",
                ],
                repeat=2,
            )
        ],
        "noise_method": "random_effective_lindbladian",
        "noise_para": {
            "lindbladian_base": "identity",
            "strength_h_part": 0.1,
            "strength_k_part": 0.1,
        },
        # "noise_method": "depolarized",
        # "noise_para": {
        #    "error_rate": 0.1,
        # },
        "n_sample": 1,
        "n_rep": 1,
        "num_data": [1000, 10000],
        "seed_qoperation": 888,
        "seed_data": 777,
        "output_root_dir": output_root_dir_prefix
        + "result_random_povmt_2qutrit-"
        + get_current_time_string(),
<<<<<<< HEAD
=======
        "pdf_mode": "all",
        "is_computation_time_required": True,
        "is_detailed_results_required": False,
>>>>>>> fc40c349
    }
    execute(**setting)


def execute_qpt_1qubit():
    setting = {
        "mode": "qubit",
        "n_qubit": 1,
        "tomography_type": "gate",
        "true_objects": [
            "identity",
            "x90",
            "y90",
            "z90",
            "x180",
            "y180",
            "z180",
            "hadamard",
            "phase",
            "phase_daggered",
            "piover8",
            "piover8_daggered",
        ],
        "tester_names": [("state", name) for name in ["x0", "y0", "z0", "z1"]]
        + [("povm", name) for name in ["x", "y", "z"]],
        "noise_method": "random_effective_lindbladian",
        "noise_para": {
            "lindbladian_base": "identity",
            "strength_h_part": 0.1,
            "strength_k_part": 0.1,
        },
        # "noise_method": "depolarized",
        # "noise_para": {
        #    "error_rate": 0.1,
        # },
        "n_sample": 1,
        "n_rep": 1,
        "num_data": [1000, 10000],
        "seed_qoperation": 888,
        "seed_data": 777,
        "output_root_dir": output_root_dir_prefix
        + "result_random_qpt_1qubit-"
        + get_current_time_string(),
<<<<<<< HEAD
=======
        "pdf_mode": "all",
        "is_computation_time_required": True,
        "is_detailed_results_required": False,
>>>>>>> fc40c349
    }
    execute(**setting)


def execute_qpt_2qubit():
    setting = {
        "mode": "qubit",
        "n_qubit": 2,
        "tomography_type": "gate",
        "true_objects": ["identity", "zx90"],
        "true_object_ids": [None, [0, 1]],
        "tester_names": [
            ("state", f"{a}_{b}")
            for a, b in product(["x0", "y0", "z0", "z1"], repeat=2)
        ]
        + [("povm", f"{a}_{b}") for a, b in product(["x", "y", "z"], repeat=2)],
        "noise_method": "random_effective_lindbladian",
        "noise_para": {
            "lindbladian_base": "identity",
            "strength_h_part": 0.1,
            "strength_k_part": 0.1,
        },
        # "noise_method": "depolarized",
        # "noise_para": {
        #    "error_rate": 0.1,
        # },
        "n_sample": 1,
        "n_rep": 1,
        "num_data": [1000, 10000],
        "seed_qoperation": 888,
        "seed_data": 777,
        "output_root_dir": output_root_dir_prefix
        + "result_random_qpt_2qubit-"
        + get_current_time_string(),
<<<<<<< HEAD
=======
        "pdf_mode": "all",
        "is_computation_time_required": True,
        "is_detailed_results_required": False,
>>>>>>> fc40c349
    }
    execute(**setting)


def execute_qpt_3qubit():
    setting = {
        "mode": "qubit",
        "n_qubit": 3,
        "tomography_type": "gate",
        "true_objects": ["identity", "toffoli", "fredkin"],
        "true_object_ids": [None, [0, 1, 2], [0, 1, 2]],
        "tester_names": [
            ("state", f"{a}_{b}_{c}")
            for a, b, c in product(["x0", "y0", "z0", "z1"], repeat=3)
        ]
        + [("povm", f"{a}_{b}_{c}") for a, b, c in product(["x", "y", "z"], repeat=3)],
        "noise_method": "random_effective_lindbladian",
        "noise_para": {
            "lindbladian_base": "identity",
            "strength_h_part": 0.1,
            "strength_k_part": 0.1,
        },
        # "noise_method": "depolarized",
        # "noise_para": {
        #    "error_rate": 0.1,
        # },
        "n_sample": 1,
        "n_rep": 1,
        "num_data": [1000, 10000],
        "seed_qoperation": 888,
        "seed_data": 777,
        "output_root_dir": output_root_dir_prefix
        + "result_random_qpt_3qubit-"
        + get_current_time_string(),
<<<<<<< HEAD
=======
        "pdf_mode": "all",
        "is_computation_time_required": True,
        "is_detailed_results_required": False,
>>>>>>> fc40c349
    }
    execute(**setting)


def execute_qpt_1qutrit():
    setting = {
        "mode": "qutrit",
        "n_qubit": 1,
        "tomography_type": "gate",
        "true_objects": ["identity"],
        "tester_names": [
            ("state", name)
            for name in [
                "01z0",
                "12z0",
                "02z1",
                "01x0",
                "01y0",
                "12x0",
                "12y0",
                "02x0",
                "02y0",
            ]
        ]
        + [
            ("povm", name)
            for name in ["01x3", "01y3", "z3", "12x3", "12y3", "02x3", "02y3"]
        ],
        "noise_method": "random_effective_lindbladian",
        "noise_para": {
            "lindbladian_base": "identity",
            "strength_h_part": 0.1,
            "strength_k_part": 0.1,
        },
        # "noise_method": "depolarized",
        # "noise_para": {
        #    "error_rate": 0.1,
        # },
        "n_sample": 1,
        "n_rep": 1,
        "num_data": [1000, 10000],
        "seed_qoperation": 888,
        "seed_data": 777,
        "output_root_dir": output_root_dir_prefix
        + "result_random_qpt_1qutrit-"
        + get_current_time_string(),
<<<<<<< HEAD
=======
        "pdf_mode": "all",
        "is_computation_time_required": True,
        "is_detailed_results_required": False,
>>>>>>> fc40c349
    }
    execute(**setting)


def execute_qpt_2qutrit():
    setting = {
        "mode": "qutrit",
        "n_qubit": 2,
        "tomography_type": "gate",
        "true_objects": ["identity"],
        "tester_names": [
            ("state", f"{a}_{b}")
            for a, b in product(
                [
                    "01z0",
                    "12z0",
                    "02z1",
                    "01x0",
                    "01y0",
                    "12x0",
                    "12y0",
                    "02x0",
                    "02y0",
                ],
                repeat=2,
            )
        ]
        + [
            ("povm", f"{a}_{b}")
            for a, b in product(
                ["01x3", "01y3", "z3", "12x3", "12y3", "02x3", "02y3"], repeat=2
            )
        ],
        "noise_method": "random_effective_lindbladian",
        "noise_para": {
            "lindbladian_base": "identity",
            "strength_h_part": 0.1,
            "strength_k_part": 0.1,
        },
        # "noise_method": "depolarized",
        # "noise_para": {
        #    "error_rate": 0.1,
        # },
        "n_sample": 1,
        "n_rep": 1,
        "num_data": [1000, 10000],
        "seed_qoperation": 888,
        "seed_data": 777,
        "output_root_dir": output_root_dir_prefix
        + "result_random_qpt_2qutrit-"
        + get_current_time_string(),
<<<<<<< HEAD
=======
        "pdf_mode": "all",
        "is_computation_time_required": True,
        "is_detailed_results_required": False,
>>>>>>> fc40c349
    }
    execute(**setting)


def execute_qmpt_1qubit():
    setting = {
        "mode": "qubit",
        "n_qubit": 1,
        "tomography_type": "mprocess",
        "true_objects": [
            "x-type1",
            "y-type1",
            "z-type1",
        ],
        "tester_names": [("state", name) for name in ["x0", "y0", "z0", "z1"]]
        + [("povm", name) for name in ["x", "y", "z"]],
        "noise_method": "random_effective_lindbladian",
        "noise_para": {
            "lindbladian_base": "identity",
            "strength_h_part": 0.1,
            "strength_k_part": 0.1,
        },
        # "noise_method": "depolarized",
        # "noise_para": {
        #    "error_rate": 0.1,
        # },
        "n_sample": 1,
        "n_rep": 1,
        "num_data": [1000, 10000],
        "seed_qoperation": 888,
        "seed_data": 777,
        "output_root_dir": output_root_dir_prefix
        + "result_random_qmpt_1qubit-"
        + get_current_time_string(),
<<<<<<< HEAD
=======
        "pdf_mode": "all",
        "is_computation_time_required": True,
        "is_detailed_results_required": False,
>>>>>>> fc40c349
    }
    execute(**setting)


def execute_qmpt_2qubit():
    setting = {
        "mode": "qubit",
        "n_qubit": 2,
        "tomography_type": "mprocess",
        "true_objects": ["x-type1_x-type1", "bell-type1"],
        "true_object_ids": [None, [0, 1]],
        "tester_names": [
            ("state", f"{a}_{b}")
            for a, b in product(["x0", "y0", "z0", "z1"], repeat=2)
        ]
        + [("povm", f"{a}_{b}") for a, b in product(["x", "y", "z"], repeat=2)],
        "noise_method": "random_effective_lindbladian",
        "noise_para": {
            "lindbladian_base": "identity",
            "strength_h_part": 0.1,
            "strength_k_part": 0.1,
        },
        # "noise_method": "depolarized",
        # "noise_para": {
        #    "error_rate": 0.1,
        # },
        "n_sample": 1,
        "n_rep": 1,
        "num_data": [1000, 10000],
        "seed_qoperation": 888,
        "seed_data": 777,
        "output_root_dir": output_root_dir_prefix
        + "result_random_qmpt_2qubit-"
        + get_current_time_string(),
<<<<<<< HEAD
=======
        "pdf_mode": "all",
        "is_computation_time_required": True,
        "is_detailed_results_required": False,
>>>>>>> fc40c349
    }
    execute(**setting)


def execute_qmpt_3qubit():
    setting = {
        "mode": "qubit",
        "n_qubit": 3,
        "tomography_type": "mprocess",
        "true_objects": ["x-type1_x-type1_x-type1"],
        "true_object_ids": [None, [0, 1, 2], [0, 1, 2]],
        "tester_names": [
            ("state", f"{a}_{b}_{c}")
            for a, b, c in product(["x0", "y0", "z0", "z1"], repeat=3)
        ]
        + [("povm", f"{a}_{b}_{c}") for a, b, c in product(["x", "y", "z"], repeat=3)],
        "noise_method": "random_effective_lindbladian",
        "noise_para": {
            "lindbladian_base": "identity",
            "strength_h_part": 0.1,
            "strength_k_part": 0.1,
        },
        # "noise_method": "depolarized",
        # "noise_para": {
        #    "error_rate": 0.1,
        # },
        "n_sample": 1,
        "n_rep": 1,
        "num_data": [1000, 10000],
        "seed_qoperation": 888,
        "seed_data": 777,
        "output_root_dir": output_root_dir_prefix
        + "result_random_qmpt_3qubit-"
        + get_current_time_string(),
<<<<<<< HEAD
=======
        "pdf_mode": "all",
        "is_computation_time_required": True,
        "is_detailed_results_required": False,
>>>>>>> fc40c349
    }
    execute(**setting)


def execute_qmpt_1qutrit():
    setting = {
        "mode": "qutrit",
        "n_qubit": 1,
        "tomography_type": "mprocess",
        "true_objects": ["z3-type1", "z3-type2"],
        "tester_names": [
            ("state", name)
            for name in [
                "01z0",
                "12z0",
                "02z1",
                "01x0",
                "01y0",
                "12x0",
                "12y0",
                "02x0",
                "02y0",
            ]
        ]
        + [
            ("povm", name)
            for name in ["01x3", "01y3", "z3", "12x3", "12y3", "02x3", "02y3"]
        ],
        "noise_method": "random_effective_lindbladian",
        "noise_para": {
            "lindbladian_base": "identity",
            "strength_h_part": 0.1,
            "strength_k_part": 0.1,
        },
        # "noise_method": "depolarized",
        # "noise_para": {
        #    "error_rate": 0.1,
        # },
        "n_sample": 1,
        "n_rep": 1,
        "num_data": [1000, 10000],
        "seed_qoperation": 888,
        "seed_data": 777,
        "output_root_dir": output_root_dir_prefix
        + "result_random_qmpt_1qutrit-"
        + get_current_time_string(),
<<<<<<< HEAD
=======
        "pdf_mode": "all",
        "is_computation_time_required": True,
        "is_detailed_results_required": False,
>>>>>>> fc40c349
    }
    execute(**setting)


def execute_qmpt_2qutrit():
    setting = {
        "mode": "qutrit",
        "n_qubit": 2,
        "tomography_type": "mprocess",
        "true_objects": ["z3-type1_z3-type2"],
        "tester_names": [
            ("state", f"{a}_{b}")
            for a, b in product(
                [
                    "01z0",
                    "12z0",
                    "02z1",
                    "01x0",
                    "01y0",
                    "12x0",
                    "12y0",
                    "02x0",
                    "02y0",
                ],
                repeat=2,
            )
        ]
        + [
            ("povm", f"{a}_{b}")
            for a, b in product(
                ["01x3", "01y3", "z3", "12x3", "12y3", "02x3", "02y3"], repeat=2
            )
        ],
        "noise_method": "random_effective_lindbladian",
        "noise_para": {
            "lindbladian_base": "identity",
            "strength_h_part": 0.1,
            "strength_k_part": 0.1,
        },
        # "noise_method": "depolarized",
        # "noise_para": {
        #    "error_rate": 0.1,
        # },
        "n_sample": 1,
        "n_rep": 1,
        "num_data": [1000, 10000],
        "seed_qoperation": 888,
        "seed_data": 777,
        "output_root_dir": output_root_dir_prefix
        + "result_random_qmpt_2qutrit-"
        + get_current_time_string(),
<<<<<<< HEAD
=======
        "pdf_mode": "all",
        "is_computation_time_required": True,
        "is_detailed_results_required": False,
>>>>>>> fc40c349
    }
    execute(**setting)


def main():
    setting = {
        "mode": "qubit",
        "n_qubit": 1,
        "tomography_type": "state",
        "true_objects": ["z0", "z1", "x0", "a"],
        "tester_names": [("povm", name) for name in ["x", "y", "z"]],
        "noise_method": "random_effective_lindbladian",
        "noise_para": {
            "lindbladian_base": "identity",
            "strength_h_part": 0.1,
            "strength_k_part": 0.1,
        },
        "n_sample": 2,
        "n_rep": 3,
        "num_data": [10, 100],
        "seed_qoperation": 888,
        "seed_data": 777,
        "output_root_dir": output_root_dir_prefix
        + "result_random_qst_1qubit-"
        + get_current_time_string(),
        "pdf_mode": "all",
        "is_computation_time_required": True,
        "is_detailed_results_required": False,
    }
    execute(**setting)


if __name__ == "__main__":
    main()
<|MERGE_RESOLUTION|>--- conflicted
+++ resolved
@@ -1,1175 +1,1115 @@
-import datetime
-from itertools import product
-from typing import List, Tuple, Dict
-
-from quara.objects.composite_system_typical import generate_composite_system
-from quara.loss_function.standard_qtomography_based_weighted_relative_entropy import (
-    StandardQTomographyBasedWeightedRelativeEntropy,
-    StandardQTomographyBasedWeightedRelativeEntropyOption,
-)
-from quara.loss_function.standard_qtomography_based_weighted_probability_based_squared_error import (
-    StandardQTomographyBasedWeightedProbabilityBasedSquaredError,
-    StandardQTomographyBasedWeightedProbabilityBasedSquaredErrorOption,
-)
-from quara.minimization_algorithm.projected_gradient_descent_backtracking import (
-    ProjectedGradientDescentBacktracking,
-    ProjectedGradientDescentBacktrackingOption,
-)
-from quara.protocol.qtomography.standard.linear_estimator import LinearEstimator
-from quara.protocol.qtomography.standard.loss_minimization_estimator import (
-    LossMinimizationEstimator,
-)
-from quara.protocol.qtomography.standard.projected_linear_estimator import (
-    ProjectedLinearEstimator,
-)
-from quara.simulation.standard_qtomography_simulation import (
-    EstimatorTestSetting,
-    NoiseSetting,
-    SimulationResult,
-)
-from quara.simulation.standard_qtomography_simulation_flow import (
-    execute_simulation_test_settings,
-)
-
-output_root_dir_prefix = ""
-
-
-def get_current_time_string():
-    now = datetime.datetime.now()
-    return now.strftime("%Y%m%d-%H%M%S")
-
-
-def show_results(all_results: List[SimulationResult]) -> None:
-    print("========== Results ============")
-    for sim_result in all_results:
-        print(f"Name: {sim_result.simulation_setting.name}")
-        print(f"  true_object: {sim_result.simulation_setting.true_object.to_var()}")
-        for estimation_result in sim_result.estimation_results:
-            print(f"  estimate   : {estimation_result.estimated_var}")
-
-
-def generate_common_setting():
-    # Generate settings for simulation
-    case_names = [
-        "Linear (True)",
-        # "Linear (False)",
-        "ProjectedLinear (True)",
-        # "ProjectedLinear (False)",
-        "Maximum-Likelihood (True)",
-        # "Maximum-Likelihood (False)",
-        "Least Squares (True)",
-        # "Least Squares (False)",
-    ]
-
-    parametrizations = [
-        True,
-        # False,
-        True,
-        # False,
-        True,
-        # False,
-        True,
-        # False
-    ]
-
-    estimators = [
-        LinearEstimator(),
-        # LinearEstimator(),
-        ProjectedLinearEstimator(),
-        # ProjectedLinearEstimator(),
-        LossMinimizationEstimator(),
-        # LossMinimizationEstimator(),
-        LossMinimizationEstimator(),
-        # LossMinimizationEstimator(),
-    ]
-
-    loss_list = [
-        (None, None),
-        # (None, None),
-        (None, None),
-        # (None, None),
-        (
-            StandardQTomographyBasedWeightedRelativeEntropy(),
-            StandardQTomographyBasedWeightedRelativeEntropyOption("identity"),
-        ),
-        # (
-        #    StandardQTomographyBasedWeightedRelativeEntropy(),
-        #    StandardQTomographyBasedWeightedRelativeEntropyOption("identity"),
-        # ),
-        (
-            StandardQTomographyBasedWeightedProbabilityBasedSquaredError(),
-            StandardQTomographyBasedWeightedProbabilityBasedSquaredErrorOption(
-                "identity"
-            ),
-        ),
-        # (
-        #    StandardQTomographyBasedWeightedProbabilityBasedSquaredError(),
-        #    StandardQTomographyBasedWeightedProbabilityBasedSquaredErrorOption(
-        #        "identity"
-        #    ),
-        # ),
-    ]
-
-    def generate_pgdb_algo_option():
-        return ProjectedGradientDescentBacktrackingOption(
-            mode_stopping_criterion_gradient_descent="sum_absolute_difference_variable",
-            num_history_stopping_criterion_gradient_descent=1,
-            eps=1e-9,
-        )
-
-    algo_list = [
-        (None, None),
-        # (None, None),
-        (None, None),
-        # (None, None),
-        (ProjectedGradientDescentBacktracking(), generate_pgdb_algo_option()),
-        # (ProjectedGradientDescentBacktracking(), generate_pgdb_algo_option()),
-        (ProjectedGradientDescentBacktracking(), generate_pgdb_algo_option()),
-        # (ProjectedGradientDescentBacktracking(), generate_pgdb_algo_option()),
-    ]
-
-    eps_proj_physical_list = [1e-5] * len(case_names)
-    eps_truncate_imaginary_part_list = [1e-5] * len(case_names)
-
-    return (
-        case_names,
-        parametrizations,
-        estimators,
-        loss_list,
-        algo_list,
-        eps_proj_physical_list,
-        eps_truncate_imaginary_part_list,
-    )
-
-
-def generate_common_setting_with_single_case():
-    # Generate settings for simulation with single case
-    case_names = [
-        "Maximum-Likelihood (True)",
-    ]
-
-    parametrizations = [
-        True,
-    ]
-
-    estimators = [
-        LossMinimizationEstimator(),
-    ]
-
-    loss_list = [
-        (
-            StandardQTomographyBasedWeightedRelativeEntropy(),
-            StandardQTomographyBasedWeightedRelativeEntropyOption("identity"),
-        ),
-    ]
-
-    def generate_pgdb_algo_option():
-        return ProjectedGradientDescentBacktrackingOption(
-            mode_stopping_criterion_gradient_descent="sum_absolute_difference_variable",
-            num_history_stopping_criterion_gradient_descent=1,
-            eps=1e-9,
-        )
-
-    algo_list = [
-        (ProjectedGradientDescentBacktracking(), generate_pgdb_algo_option()),
-    ]
-
-    eps_proj_physical_list = [1e-5] * len(case_names)
-    eps_truncate_imaginary_part_list = [1e-5] * len(case_names)
-
-    return (
-        case_names,
-        parametrizations,
-        estimators,
-        loss_list,
-        algo_list,
-        eps_proj_physical_list,
-        eps_truncate_imaginary_part_list,
-    )
-
-
-def execute(
-    mode: str,
-    n_qubit: int,
-    tomography_type: str,
-    true_objects: List[str],
-    tester_names: List[Tuple[str, str]],
-    noise_method: str,
-    noise_para: dict,
-    n_sample: int,
-    n_rep: int,
-    num_data: List[int],
-    seed_qoperation: int,
-    seed_data: int,
-    output_root_dir: str,
-    true_object_ids: List[int] = None,
-    tester_ids: List[int] = None,
-    pdf_mode: str = "none",
-    parallel_mode: Dict[str, int] = None,
-    data_saving: str = "on_memory",
-    generation_setting_is_physicality_required: bool = True,
-    is_computation_time_required: bool = True,
-    is_detailed_results_required: bool = False,
-):
-    c_sys = generate_composite_system(mode, n_qubit)
-    (
-        case_names,
-        parametrizations,
-        estimators,
-        loss_list,
-        algo_list,
-        eps_proj_physical_list,
-        eps_truncate_imaginary_part_list,
-    ) = generate_common_setting()
-    # ) = generate_common_setting_with_single_case()
-
-    test_settings = []
-    for index, true_object in enumerate(true_objects):
-        # Generate EstimatorTestSetting 0: random_effective_lindbladian
-        # True Object
-        true_object_noise_setting = NoiseSetting(
-            qoperation_base=(tomography_type, true_object),
-            method=noise_method,
-            para=noise_para,
-            ids=true_object_ids[index] if true_object_ids else None,
-        )
-
-        # Tester Object
-        tester_object_noise_settings = [
-            NoiseSetting(
-                qoperation_base=name,
-                method=noise_method,
-                para=noise_para,
-                ids=tester_ids[index] if tester_ids else None,
-            )
-            for name in tester_names
-        ]
-
-        # Test Setting
-        test_setting = EstimatorTestSetting(
-            true_object=true_object_noise_setting,
-            tester_objects=tester_object_noise_settings,
-            seed_qoperation=seed_qoperation,
-            seed_data=seed_data,
-            n_sample=n_sample,
-            n_rep=n_rep,
-            num_data=num_data,
-            schedules="all",
-            case_names=case_names,
-            estimators=estimators,
-            eps_proj_physical_list=eps_proj_physical_list,
-            eps_truncate_imaginary_part_list=eps_truncate_imaginary_part_list,
-            algo_list=algo_list,
-            loss_list=loss_list,
-            parametrizations=parametrizations,
-            c_sys=c_sys,
-            generation_setting_is_physicality_required=generation_setting_is_physicality_required,
-        )
-        test_settings.append(test_setting)
-    all_results = execute_simulation_test_settings(
-        test_settings,
-        output_root_dir,
-        pdf_mode="all",
-        parallel_mode=parallel_mode,
-        data_saving=data_saving,
-        is_computation_time_required=is_computation_time_required,
-        is_detailed_results_required=is_detailed_results_required,
-    )
-    # show_results(all_results)
-    return all_results
-
-
-def execute_qst_1qubit():
-    setting = {
-        "mode": "qubit",
-        "n_qubit": 1,
-        "tomography_type": "state",
-        "true_objects": ["z0", "z1", "x0", "a"],
-        "tester_names": [("povm", name) for name in ["x", "y", "z"]],
-        "noise_method": "random_effective_lindbladian",
-        "noise_para": {
-            "lindbladian_base": "identity",
-            "strength_h_part": 0.1,
-            "strength_k_part": 0.1,
-        },
-        # "noise_method": "depolarized",
-        # "noise_para": {
-        #    "error_rate": 0.1,
-        # },
-        "n_sample": 1,
-        "n_rep": 1,
-        "num_data": [1000, 10000],
-        "seed_qoperation": 888,
-        "seed_data": 777,
-        "output_root_dir": output_root_dir_prefix
-        + "result_random_qst_1qubit-"
-        + get_current_time_string(),
-<<<<<<< HEAD
-=======
-        "pdf_mode": "all",
-        "is_computation_time_required": True,
-        "is_detailed_results_required": False,
->>>>>>> fc40c349
-    }
-    execute(**setting)
-
-
-def execute_qst_2qubit():
-    setting = {
-        "mode": "qubit",
-        "n_qubit": 2,
-        "tomography_type": "state",
-        "true_objects": ["z0_z0", "z0_x0", "z0_a", "bell_psi_minus"],
-        "tester_names": [
-            ("povm", f"{a}_{b}") for a, b in product(["x", "y", "z"], repeat=2)
-        ],
-        "noise_method": "random_effective_lindbladian",
-        "noise_para": {
-            "lindbladian_base": "identity",
-            "strength_h_part": 0.1,
-            "strength_k_part": 0.1,
-        },
-        # "noise_method": "depolarized",
-        # "noise_para": {
-        #    "error_rate": 0.1,
-        # },
-        "n_sample": 1,
-        "n_rep": 1,
-        "num_data": [1000, 10000],
-        "seed_qoperation": 888,
-        "seed_data": 777,
-        "output_root_dir": output_root_dir_prefix
-        + "result_random_qst_2qubit-"
-        + get_current_time_string(),
-<<<<<<< HEAD
-=======
-        "pdf_mode": "all",
-        "is_computation_time_required": True,
-        "is_detailed_results_required": False,
->>>>>>> fc40c349
-    }
-    execute(**setting)
-
-
-def execute_qst_3qubit():
-    setting = {
-        "mode": "qubit",
-        "n_qubit": 3,
-        "tomography_type": "state",
-        "true_objects": ["z0_z0_z0", "ghz", "werner"],
-        "tester_names": [
-            ("povm", f"{a}_{b}_{c}") for a, b, c in product(["x", "y", "z"], repeat=3)
-        ],
-        "noise_method": "random_effective_lindbladian",
-        "noise_para": {
-            "lindbladian_base": "identity",
-            "strength_h_part": 0.1,
-            "strength_k_part": 0.1,
-        },
-        # "noise_method": "depolarized",
-        # "noise_para": {
-        #    "error_rate": 0.1,
-        # },
-        "n_sample": 1,
-        "n_rep": 1,
-        "num_data": [1000, 10000],
-        "seed_qoperation": 888,
-        "seed_data": 777,
-        "output_root_dir": output_root_dir_prefix
-        + "result_random_qst_3qubit-"
-        + get_current_time_string(),
-<<<<<<< HEAD
-=======
-        "pdf_mode": "all",
-        "is_computation_time_required": True,
-        "is_detailed_results_required": False,
->>>>>>> fc40c349
-    }
-    execute(**setting)
-
-
-def execute_qst_1qutrit():
-    setting = {
-        "mode": "qutrit",
-        "n_qubit": 1,
-        "tomography_type": "state",
-        "true_objects": ["01z0", "02z1", "0_1_2_superposition"],
-        "tester_names": [
-            ("povm", name)
-            for name in ["01x3", "01y3", "z3", "12x3", "12y3", "02x3", "02y3"]
-        ],
-        "noise_method": "random_effective_lindbladian",
-        "noise_para": {
-            "lindbladian_base": "identity",
-            "strength_h_part": 0.1,
-            "strength_k_part": 0.1,
-        },
-        # "noise_method": "depolarized",
-        # "noise_para": {
-        #    "error_rate": 0.1,
-        # },
-        "n_sample": 1,
-        "n_rep": 1,
-        "num_data": [1000, 10000],
-        "seed_qoperation": 888,
-        "seed_data": 777,
-        "output_root_dir": output_root_dir_prefix
-        + "result_random_qst_1qutrit-"
-        + get_current_time_string(),
-<<<<<<< HEAD
-=======
-        "pdf_mode": "all",
-        "is_computation_time_required": True,
-        "is_detailed_results_required": False,
->>>>>>> fc40c349
-    }
-    execute(**setting)
-
-
-def execute_qst_2qutrit():
-    setting = {
-        "mode": "qutrit",
-        "n_qubit": 2,
-        "tomography_type": "state",
-        "true_objects": ["01z0_01z0", "00_11_22_superposition"],
-        "tester_names": [
-            ("povm", f"{a}_{b}")
-            for a, b in product(
-                ["01x3", "01y3", "z3", "12x3", "12y3", "02x3", "02y3"], repeat=2
-            )
-        ],
-        "noise_method": "random_effective_lindbladian",
-        "noise_para": {
-            "lindbladian_base": "identity",
-            "strength_h_part": 0.1,
-            "strength_k_part": 0.1,
-        },
-        # "noise_method": "depolarized",
-        # "noise_para": {
-        #    "error_rate": 0.1,
-        # },
-        "n_sample": 1,
-        "n_rep": 1,
-        "num_data": [1000, 10000],
-        "seed_qoperation": 888,
-        "seed_data": 777,
-        "output_root_dir": output_root_dir_prefix
-        + "result_random_qst_2qutrit-"
-        + get_current_time_string(),
-<<<<<<< HEAD
-=======
-        "pdf_mode": "all",
-        "is_computation_time_required": True,
-        "is_detailed_results_required": False,
->>>>>>> fc40c349
-    }
-    execute(**setting)
-
-
-def execute_povmt_1qubit():
-    setting = {
-        "mode": "qubit",
-        "n_qubit": 1,
-        "tomography_type": "povm",
-        "true_objects": ["z", "x"],
-        "tester_names": [("state", name) for name in ["x0", "y0", "z0", "z1"]],
-        "noise_method": "random_effective_lindbladian",
-        "noise_para": {
-            "lindbladian_base": "identity",
-            "strength_h_part": 0.1,
-            "strength_k_part": 0.1,
-        },
-        # "noise_method": "depolarized",
-        # "noise_para": {
-        #    "error_rate": 0.1,
-        # },
-        "n_sample": 1,
-        "n_rep": 1,
-        "num_data": [1000, 10000],
-        "seed_qoperation": 888,
-        "seed_data": 777,
-        "output_root_dir": output_root_dir_prefix
-        + "result_random_povmt_1qubit-"
-        + get_current_time_string(),
-<<<<<<< HEAD
-=======
-        "pdf_mode": "all",
-        "is_computation_time_required": True,
-        "is_detailed_results_required": False,
->>>>>>> fc40c349
-    }
-    execute(**setting)
-
-
-def execute_povmt_2qubit():
-    setting = {
-        "mode": "qubit",
-        "n_qubit": 2,
-        "tomography_type": "povm",
-        "true_objects": ["z_z", "bell"],
-        "tester_names": [
-            ("state", f"{a}_{b}")
-            for a, b in product(["x0", "y0", "z0", "z1"], repeat=2)
-        ],
-        "noise_method": "random_effective_lindbladian",
-        "noise_para": {
-            "lindbladian_base": "identity",
-            "strength_h_part": 0.1,
-            "strength_k_part": 0.1,
-        },
-        # "noise_method": "depolarized",
-        # "noise_para": {
-        #    "error_rate": 0.1,
-        # },
-        "n_sample": 1,
-        "n_rep": 1,
-        "num_data": [1000, 10000],
-        "seed_qoperation": 888,
-        "seed_data": 777,
-        "output_root_dir": output_root_dir_prefix
-        + "result_random_povmt_2qubit-"
-        + get_current_time_string(),
-<<<<<<< HEAD
-=======
-        "pdf_mode": "all",
-        "is_computation_time_required": True,
-        "is_detailed_results_required": False,
->>>>>>> fc40c349
-    }
-    execute(**setting)
-
-
-def execute_povmt_3qubit():
-    setting = {
-        "mode": "qubit",
-        "n_qubit": 3,
-        "tomography_type": "povm",
-        "true_objects": ["z_z_z"],
-        "tester_names": [
-            ("state", f"{a}_{b}_{c}")
-            for a, b, c in product(["x0", "y0", "z0", "z1"], repeat=3)
-        ],
-        "noise_method": "random_effective_lindbladian",
-        "noise_para": {
-            "lindbladian_base": "identity",
-            "strength_h_part": 0.1,
-            "strength_k_part": 0.1,
-        },
-        # "noise_method": "depolarized",
-        # "noise_para": {
-        #    "error_rate": 0.1,
-        # },
-        "n_sample": 1,
-        "n_rep": 1,
-        "num_data": [1000, 10000],
-        "seed_qoperation": 888,
-        "seed_data": 777,
-        "output_root_dir": output_root_dir_prefix
-        + "result_random_povmt_3qubit-"
-        + get_current_time_string(),
-<<<<<<< HEAD
-=======
-        "pdf_mode": "all",
-        "is_computation_time_required": True,
-        "is_detailed_results_required": False,
->>>>>>> fc40c349
-    }
-    execute(**setting)
-
-
-def execute_povmt_1qutrit():
-    setting = {
-        "mode": "qutrit",
-        "n_qubit": 1,
-        "tomography_type": "povm",
-        "true_objects": ["z3", "z2"],
-        "tester_names": [
-            ("state", name)
-            for name in [
-                "01z0",
-                "12z0",
-                "02z1",
-                "01x0",
-                "01y0",
-                "12x0",
-                "12y0",
-                "02x0",
-                "02y0",
-            ]
-        ],
-        "noise_method": "random_effective_lindbladian",
-        "noise_para": {
-            "lindbladian_base": "identity",
-            "strength_h_part": 0.1,
-            "strength_k_part": 0.1,
-        },
-        # "noise_method": "depolarized",
-        # "noise_para": {
-        #    "error_rate": 0.1,
-        # },
-        "n_sample": 1,
-        "n_rep": 1,
-        "num_data": [1000, 10000],
-        "seed_qoperation": 888,
-        "seed_data": 777,
-        "output_root_dir": output_root_dir_prefix
-        + "result_random_povmt_1qutrit-"
-        + get_current_time_string(),
-<<<<<<< HEAD
-=======
-        "pdf_mode": "all",
-        "is_computation_time_required": True,
-        "is_detailed_results_required": False,
->>>>>>> fc40c349
-    }
-    execute(**setting)
-
-
-def execute_povmt_2qutrit():
-    setting = {
-        "mode": "qutrit",
-        "n_qubit": 2,
-        "tomography_type": "povm",
-        "true_objects": ["z3_z3", "z2_z2"],
-        "tester_names": [
-            ("state", f"{a}_{b}")
-            for a, b in product(
-                [
-                    "01z0",
-                    "12z0",
-                    "02z1",
-                    "01x0",
-                    "01y0",
-                    "12x0",
-                    "12y0",
-                    "02x0",
-                    "02y0",
-                ],
-                repeat=2,
-            )
-        ],
-        "noise_method": "random_effective_lindbladian",
-        "noise_para": {
-            "lindbladian_base": "identity",
-            "strength_h_part": 0.1,
-            "strength_k_part": 0.1,
-        },
-        # "noise_method": "depolarized",
-        # "noise_para": {
-        #    "error_rate": 0.1,
-        # },
-        "n_sample": 1,
-        "n_rep": 1,
-        "num_data": [1000, 10000],
-        "seed_qoperation": 888,
-        "seed_data": 777,
-        "output_root_dir": output_root_dir_prefix
-        + "result_random_povmt_2qutrit-"
-        + get_current_time_string(),
-<<<<<<< HEAD
-=======
-        "pdf_mode": "all",
-        "is_computation_time_required": True,
-        "is_detailed_results_required": False,
->>>>>>> fc40c349
-    }
-    execute(**setting)
-
-
-def execute_qpt_1qubit():
-    setting = {
-        "mode": "qubit",
-        "n_qubit": 1,
-        "tomography_type": "gate",
-        "true_objects": [
-            "identity",
-            "x90",
-            "y90",
-            "z90",
-            "x180",
-            "y180",
-            "z180",
-            "hadamard",
-            "phase",
-            "phase_daggered",
-            "piover8",
-            "piover8_daggered",
-        ],
-        "tester_names": [("state", name) for name in ["x0", "y0", "z0", "z1"]]
-        + [("povm", name) for name in ["x", "y", "z"]],
-        "noise_method": "random_effective_lindbladian",
-        "noise_para": {
-            "lindbladian_base": "identity",
-            "strength_h_part": 0.1,
-            "strength_k_part": 0.1,
-        },
-        # "noise_method": "depolarized",
-        # "noise_para": {
-        #    "error_rate": 0.1,
-        # },
-        "n_sample": 1,
-        "n_rep": 1,
-        "num_data": [1000, 10000],
-        "seed_qoperation": 888,
-        "seed_data": 777,
-        "output_root_dir": output_root_dir_prefix
-        + "result_random_qpt_1qubit-"
-        + get_current_time_string(),
-<<<<<<< HEAD
-=======
-        "pdf_mode": "all",
-        "is_computation_time_required": True,
-        "is_detailed_results_required": False,
->>>>>>> fc40c349
-    }
-    execute(**setting)
-
-
-def execute_qpt_2qubit():
-    setting = {
-        "mode": "qubit",
-        "n_qubit": 2,
-        "tomography_type": "gate",
-        "true_objects": ["identity", "zx90"],
-        "true_object_ids": [None, [0, 1]],
-        "tester_names": [
-            ("state", f"{a}_{b}")
-            for a, b in product(["x0", "y0", "z0", "z1"], repeat=2)
-        ]
-        + [("povm", f"{a}_{b}") for a, b in product(["x", "y", "z"], repeat=2)],
-        "noise_method": "random_effective_lindbladian",
-        "noise_para": {
-            "lindbladian_base": "identity",
-            "strength_h_part": 0.1,
-            "strength_k_part": 0.1,
-        },
-        # "noise_method": "depolarized",
-        # "noise_para": {
-        #    "error_rate": 0.1,
-        # },
-        "n_sample": 1,
-        "n_rep": 1,
-        "num_data": [1000, 10000],
-        "seed_qoperation": 888,
-        "seed_data": 777,
-        "output_root_dir": output_root_dir_prefix
-        + "result_random_qpt_2qubit-"
-        + get_current_time_string(),
-<<<<<<< HEAD
-=======
-        "pdf_mode": "all",
-        "is_computation_time_required": True,
-        "is_detailed_results_required": False,
->>>>>>> fc40c349
-    }
-    execute(**setting)
-
-
-def execute_qpt_3qubit():
-    setting = {
-        "mode": "qubit",
-        "n_qubit": 3,
-        "tomography_type": "gate",
-        "true_objects": ["identity", "toffoli", "fredkin"],
-        "true_object_ids": [None, [0, 1, 2], [0, 1, 2]],
-        "tester_names": [
-            ("state", f"{a}_{b}_{c}")
-            for a, b, c in product(["x0", "y0", "z0", "z1"], repeat=3)
-        ]
-        + [("povm", f"{a}_{b}_{c}") for a, b, c in product(["x", "y", "z"], repeat=3)],
-        "noise_method": "random_effective_lindbladian",
-        "noise_para": {
-            "lindbladian_base": "identity",
-            "strength_h_part": 0.1,
-            "strength_k_part": 0.1,
-        },
-        # "noise_method": "depolarized",
-        # "noise_para": {
-        #    "error_rate": 0.1,
-        # },
-        "n_sample": 1,
-        "n_rep": 1,
-        "num_data": [1000, 10000],
-        "seed_qoperation": 888,
-        "seed_data": 777,
-        "output_root_dir": output_root_dir_prefix
-        + "result_random_qpt_3qubit-"
-        + get_current_time_string(),
-<<<<<<< HEAD
-=======
-        "pdf_mode": "all",
-        "is_computation_time_required": True,
-        "is_detailed_results_required": False,
->>>>>>> fc40c349
-    }
-    execute(**setting)
-
-
-def execute_qpt_1qutrit():
-    setting = {
-        "mode": "qutrit",
-        "n_qubit": 1,
-        "tomography_type": "gate",
-        "true_objects": ["identity"],
-        "tester_names": [
-            ("state", name)
-            for name in [
-                "01z0",
-                "12z0",
-                "02z1",
-                "01x0",
-                "01y0",
-                "12x0",
-                "12y0",
-                "02x0",
-                "02y0",
-            ]
-        ]
-        + [
-            ("povm", name)
-            for name in ["01x3", "01y3", "z3", "12x3", "12y3", "02x3", "02y3"]
-        ],
-        "noise_method": "random_effective_lindbladian",
-        "noise_para": {
-            "lindbladian_base": "identity",
-            "strength_h_part": 0.1,
-            "strength_k_part": 0.1,
-        },
-        # "noise_method": "depolarized",
-        # "noise_para": {
-        #    "error_rate": 0.1,
-        # },
-        "n_sample": 1,
-        "n_rep": 1,
-        "num_data": [1000, 10000],
-        "seed_qoperation": 888,
-        "seed_data": 777,
-        "output_root_dir": output_root_dir_prefix
-        + "result_random_qpt_1qutrit-"
-        + get_current_time_string(),
-<<<<<<< HEAD
-=======
-        "pdf_mode": "all",
-        "is_computation_time_required": True,
-        "is_detailed_results_required": False,
->>>>>>> fc40c349
-    }
-    execute(**setting)
-
-
-def execute_qpt_2qutrit():
-    setting = {
-        "mode": "qutrit",
-        "n_qubit": 2,
-        "tomography_type": "gate",
-        "true_objects": ["identity"],
-        "tester_names": [
-            ("state", f"{a}_{b}")
-            for a, b in product(
-                [
-                    "01z0",
-                    "12z0",
-                    "02z1",
-                    "01x0",
-                    "01y0",
-                    "12x0",
-                    "12y0",
-                    "02x0",
-                    "02y0",
-                ],
-                repeat=2,
-            )
-        ]
-        + [
-            ("povm", f"{a}_{b}")
-            for a, b in product(
-                ["01x3", "01y3", "z3", "12x3", "12y3", "02x3", "02y3"], repeat=2
-            )
-        ],
-        "noise_method": "random_effective_lindbladian",
-        "noise_para": {
-            "lindbladian_base": "identity",
-            "strength_h_part": 0.1,
-            "strength_k_part": 0.1,
-        },
-        # "noise_method": "depolarized",
-        # "noise_para": {
-        #    "error_rate": 0.1,
-        # },
-        "n_sample": 1,
-        "n_rep": 1,
-        "num_data": [1000, 10000],
-        "seed_qoperation": 888,
-        "seed_data": 777,
-        "output_root_dir": output_root_dir_prefix
-        + "result_random_qpt_2qutrit-"
-        + get_current_time_string(),
-<<<<<<< HEAD
-=======
-        "pdf_mode": "all",
-        "is_computation_time_required": True,
-        "is_detailed_results_required": False,
->>>>>>> fc40c349
-    }
-    execute(**setting)
-
-
-def execute_qmpt_1qubit():
-    setting = {
-        "mode": "qubit",
-        "n_qubit": 1,
-        "tomography_type": "mprocess",
-        "true_objects": [
-            "x-type1",
-            "y-type1",
-            "z-type1",
-        ],
-        "tester_names": [("state", name) for name in ["x0", "y0", "z0", "z1"]]
-        + [("povm", name) for name in ["x", "y", "z"]],
-        "noise_method": "random_effective_lindbladian",
-        "noise_para": {
-            "lindbladian_base": "identity",
-            "strength_h_part": 0.1,
-            "strength_k_part": 0.1,
-        },
-        # "noise_method": "depolarized",
-        # "noise_para": {
-        #    "error_rate": 0.1,
-        # },
-        "n_sample": 1,
-        "n_rep": 1,
-        "num_data": [1000, 10000],
-        "seed_qoperation": 888,
-        "seed_data": 777,
-        "output_root_dir": output_root_dir_prefix
-        + "result_random_qmpt_1qubit-"
-        + get_current_time_string(),
-<<<<<<< HEAD
-=======
-        "pdf_mode": "all",
-        "is_computation_time_required": True,
-        "is_detailed_results_required": False,
->>>>>>> fc40c349
-    }
-    execute(**setting)
-
-
-def execute_qmpt_2qubit():
-    setting = {
-        "mode": "qubit",
-        "n_qubit": 2,
-        "tomography_type": "mprocess",
-        "true_objects": ["x-type1_x-type1", "bell-type1"],
-        "true_object_ids": [None, [0, 1]],
-        "tester_names": [
-            ("state", f"{a}_{b}")
-            for a, b in product(["x0", "y0", "z0", "z1"], repeat=2)
-        ]
-        + [("povm", f"{a}_{b}") for a, b in product(["x", "y", "z"], repeat=2)],
-        "noise_method": "random_effective_lindbladian",
-        "noise_para": {
-            "lindbladian_base": "identity",
-            "strength_h_part": 0.1,
-            "strength_k_part": 0.1,
-        },
-        # "noise_method": "depolarized",
-        # "noise_para": {
-        #    "error_rate": 0.1,
-        # },
-        "n_sample": 1,
-        "n_rep": 1,
-        "num_data": [1000, 10000],
-        "seed_qoperation": 888,
-        "seed_data": 777,
-        "output_root_dir": output_root_dir_prefix
-        + "result_random_qmpt_2qubit-"
-        + get_current_time_string(),
-<<<<<<< HEAD
-=======
-        "pdf_mode": "all",
-        "is_computation_time_required": True,
-        "is_detailed_results_required": False,
->>>>>>> fc40c349
-    }
-    execute(**setting)
-
-
-def execute_qmpt_3qubit():
-    setting = {
-        "mode": "qubit",
-        "n_qubit": 3,
-        "tomography_type": "mprocess",
-        "true_objects": ["x-type1_x-type1_x-type1"],
-        "true_object_ids": [None, [0, 1, 2], [0, 1, 2]],
-        "tester_names": [
-            ("state", f"{a}_{b}_{c}")
-            for a, b, c in product(["x0", "y0", "z0", "z1"], repeat=3)
-        ]
-        + [("povm", f"{a}_{b}_{c}") for a, b, c in product(["x", "y", "z"], repeat=3)],
-        "noise_method": "random_effective_lindbladian",
-        "noise_para": {
-            "lindbladian_base": "identity",
-            "strength_h_part": 0.1,
-            "strength_k_part": 0.1,
-        },
-        # "noise_method": "depolarized",
-        # "noise_para": {
-        #    "error_rate": 0.1,
-        # },
-        "n_sample": 1,
-        "n_rep": 1,
-        "num_data": [1000, 10000],
-        "seed_qoperation": 888,
-        "seed_data": 777,
-        "output_root_dir": output_root_dir_prefix
-        + "result_random_qmpt_3qubit-"
-        + get_current_time_string(),
-<<<<<<< HEAD
-=======
-        "pdf_mode": "all",
-        "is_computation_time_required": True,
-        "is_detailed_results_required": False,
->>>>>>> fc40c349
-    }
-    execute(**setting)
-
-
-def execute_qmpt_1qutrit():
-    setting = {
-        "mode": "qutrit",
-        "n_qubit": 1,
-        "tomography_type": "mprocess",
-        "true_objects": ["z3-type1", "z3-type2"],
-        "tester_names": [
-            ("state", name)
-            for name in [
-                "01z0",
-                "12z0",
-                "02z1",
-                "01x0",
-                "01y0",
-                "12x0",
-                "12y0",
-                "02x0",
-                "02y0",
-            ]
-        ]
-        + [
-            ("povm", name)
-            for name in ["01x3", "01y3", "z3", "12x3", "12y3", "02x3", "02y3"]
-        ],
-        "noise_method": "random_effective_lindbladian",
-        "noise_para": {
-            "lindbladian_base": "identity",
-            "strength_h_part": 0.1,
-            "strength_k_part": 0.1,
-        },
-        # "noise_method": "depolarized",
-        # "noise_para": {
-        #    "error_rate": 0.1,
-        # },
-        "n_sample": 1,
-        "n_rep": 1,
-        "num_data": [1000, 10000],
-        "seed_qoperation": 888,
-        "seed_data": 777,
-        "output_root_dir": output_root_dir_prefix
-        + "result_random_qmpt_1qutrit-"
-        + get_current_time_string(),
-<<<<<<< HEAD
-=======
-        "pdf_mode": "all",
-        "is_computation_time_required": True,
-        "is_detailed_results_required": False,
->>>>>>> fc40c349
-    }
-    execute(**setting)
-
-
-def execute_qmpt_2qutrit():
-    setting = {
-        "mode": "qutrit",
-        "n_qubit": 2,
-        "tomography_type": "mprocess",
-        "true_objects": ["z3-type1_z3-type2"],
-        "tester_names": [
-            ("state", f"{a}_{b}")
-            for a, b in product(
-                [
-                    "01z0",
-                    "12z0",
-                    "02z1",
-                    "01x0",
-                    "01y0",
-                    "12x0",
-                    "12y0",
-                    "02x0",
-                    "02y0",
-                ],
-                repeat=2,
-            )
-        ]
-        + [
-            ("povm", f"{a}_{b}")
-            for a, b in product(
-                ["01x3", "01y3", "z3", "12x3", "12y3", "02x3", "02y3"], repeat=2
-            )
-        ],
-        "noise_method": "random_effective_lindbladian",
-        "noise_para": {
-            "lindbladian_base": "identity",
-            "strength_h_part": 0.1,
-            "strength_k_part": 0.1,
-        },
-        # "noise_method": "depolarized",
-        # "noise_para": {
-        #    "error_rate": 0.1,
-        # },
-        "n_sample": 1,
-        "n_rep": 1,
-        "num_data": [1000, 10000],
-        "seed_qoperation": 888,
-        "seed_data": 777,
-        "output_root_dir": output_root_dir_prefix
-        + "result_random_qmpt_2qutrit-"
-        + get_current_time_string(),
-<<<<<<< HEAD
-=======
-        "pdf_mode": "all",
-        "is_computation_time_required": True,
-        "is_detailed_results_required": False,
->>>>>>> fc40c349
-    }
-    execute(**setting)
-
-
-def main():
-    setting = {
-        "mode": "qubit",
-        "n_qubit": 1,
-        "tomography_type": "state",
-        "true_objects": ["z0", "z1", "x0", "a"],
-        "tester_names": [("povm", name) for name in ["x", "y", "z"]],
-        "noise_method": "random_effective_lindbladian",
-        "noise_para": {
-            "lindbladian_base": "identity",
-            "strength_h_part": 0.1,
-            "strength_k_part": 0.1,
-        },
-        "n_sample": 2,
-        "n_rep": 3,
-        "num_data": [10, 100],
-        "seed_qoperation": 888,
-        "seed_data": 777,
-        "output_root_dir": output_root_dir_prefix
-        + "result_random_qst_1qubit-"
-        + get_current_time_string(),
-        "pdf_mode": "all",
-        "is_computation_time_required": True,
-        "is_detailed_results_required": False,
-    }
-    execute(**setting)
-
-
-if __name__ == "__main__":
-    main()
+import datetime
+from itertools import product
+from typing import List, Tuple, Dict
+
+from quara.objects.composite_system_typical import generate_composite_system
+from quara.loss_function.standard_qtomography_based_weighted_relative_entropy import (
+    StandardQTomographyBasedWeightedRelativeEntropy,
+    StandardQTomographyBasedWeightedRelativeEntropyOption,
+)
+from quara.loss_function.standard_qtomography_based_weighted_probability_based_squared_error import (
+    StandardQTomographyBasedWeightedProbabilityBasedSquaredError,
+    StandardQTomographyBasedWeightedProbabilityBasedSquaredErrorOption,
+)
+from quara.minimization_algorithm.projected_gradient_descent_backtracking import (
+    ProjectedGradientDescentBacktracking,
+    ProjectedGradientDescentBacktrackingOption,
+)
+from quara.protocol.qtomography.standard.linear_estimator import LinearEstimator
+from quara.protocol.qtomography.standard.loss_minimization_estimator import (
+    LossMinimizationEstimator,
+)
+from quara.protocol.qtomography.standard.projected_linear_estimator import (
+    ProjectedLinearEstimator,
+)
+from quara.simulation.standard_qtomography_simulation import (
+    EstimatorTestSetting,
+    NoiseSetting,
+    SimulationResult,
+)
+from quara.simulation.standard_qtomography_simulation_flow import (
+    execute_simulation_test_settings,
+)
+
+output_root_dir_prefix = ""
+
+
+def get_current_time_string():
+    now = datetime.datetime.now()
+    return now.strftime("%Y%m%d-%H%M%S")
+
+
+def show_results(all_results: List[SimulationResult]) -> None:
+    print("========== Results ============")
+    for sim_result in all_results:
+        print(f"Name: {sim_result.simulation_setting.name}")
+        print(f"  true_object: {sim_result.simulation_setting.true_object.to_var()}")
+        for estimation_result in sim_result.estimation_results:
+            print(f"  estimate   : {estimation_result.estimated_var}")
+
+
+def generate_common_setting():
+    # Generate settings for simulation
+    case_names = [
+        "Linear (True)",
+        # "Linear (False)",
+        "ProjectedLinear (True)",
+        # "ProjectedLinear (False)",
+        "Maximum-Likelihood (True)",
+        # "Maximum-Likelihood (False)",
+        "Least Squares (True)",
+        # "Least Squares (False)",
+    ]
+
+    parametrizations = [
+        True,
+        # False,
+        True,
+        # False,
+        True,
+        # False,
+        True,
+        # False
+    ]
+
+    estimators = [
+        LinearEstimator(),
+        # LinearEstimator(),
+        ProjectedLinearEstimator(),
+        # ProjectedLinearEstimator(),
+        LossMinimizationEstimator(),
+        # LossMinimizationEstimator(),
+        LossMinimizationEstimator(),
+        # LossMinimizationEstimator(),
+    ]
+
+    loss_list = [
+        (None, None),
+        # (None, None),
+        (None, None),
+        # (None, None),
+        (
+            StandardQTomographyBasedWeightedRelativeEntropy(),
+            StandardQTomographyBasedWeightedRelativeEntropyOption("identity"),
+        ),
+        # (
+        #    StandardQTomographyBasedWeightedRelativeEntropy(),
+        #    StandardQTomographyBasedWeightedRelativeEntropyOption("identity"),
+        # ),
+        (
+            StandardQTomographyBasedWeightedProbabilityBasedSquaredError(),
+            StandardQTomographyBasedWeightedProbabilityBasedSquaredErrorOption(
+                "identity"
+            ),
+        ),
+        # (
+        #    StandardQTomographyBasedWeightedProbabilityBasedSquaredError(),
+        #    StandardQTomographyBasedWeightedProbabilityBasedSquaredErrorOption(
+        #        "identity"
+        #    ),
+        # ),
+    ]
+
+    def generate_pgdb_algo_option():
+        return ProjectedGradientDescentBacktrackingOption(
+            mode_stopping_criterion_gradient_descent="sum_absolute_difference_variable",
+            num_history_stopping_criterion_gradient_descent=1,
+            eps=1e-9,
+        )
+
+    algo_list = [
+        (None, None),
+        # (None, None),
+        (None, None),
+        # (None, None),
+        (ProjectedGradientDescentBacktracking(), generate_pgdb_algo_option()),
+        # (ProjectedGradientDescentBacktracking(), generate_pgdb_algo_option()),
+        (ProjectedGradientDescentBacktracking(), generate_pgdb_algo_option()),
+        # (ProjectedGradientDescentBacktracking(), generate_pgdb_algo_option()),
+    ]
+
+    eps_proj_physical_list = [1e-5] * len(case_names)
+    eps_truncate_imaginary_part_list = [1e-5] * len(case_names)
+
+    return (
+        case_names,
+        parametrizations,
+        estimators,
+        loss_list,
+        algo_list,
+        eps_proj_physical_list,
+        eps_truncate_imaginary_part_list,
+    )
+
+
+def generate_common_setting_with_single_case():
+    # Generate settings for simulation with single case
+    case_names = [
+        "Maximum-Likelihood (True)",
+    ]
+
+    parametrizations = [
+        True,
+    ]
+
+    estimators = [
+        LossMinimizationEstimator(),
+    ]
+
+    loss_list = [
+        (
+            StandardQTomographyBasedWeightedRelativeEntropy(),
+            StandardQTomographyBasedWeightedRelativeEntropyOption("identity"),
+        ),
+    ]
+
+    def generate_pgdb_algo_option():
+        return ProjectedGradientDescentBacktrackingOption(
+            mode_stopping_criterion_gradient_descent="sum_absolute_difference_variable",
+            num_history_stopping_criterion_gradient_descent=1,
+            eps=1e-9,
+        )
+
+    algo_list = [
+        (ProjectedGradientDescentBacktracking(), generate_pgdb_algo_option()),
+    ]
+
+    eps_proj_physical_list = [1e-5] * len(case_names)
+    eps_truncate_imaginary_part_list = [1e-5] * len(case_names)
+
+    return (
+        case_names,
+        parametrizations,
+        estimators,
+        loss_list,
+        algo_list,
+        eps_proj_physical_list,
+        eps_truncate_imaginary_part_list,
+    )
+
+
+def execute(
+    mode: str,
+    n_qubit: int,
+    tomography_type: str,
+    true_objects: List[str],
+    tester_names: List[Tuple[str, str]],
+    noise_method: str,
+    noise_para: dict,
+    n_sample: int,
+    n_rep: int,
+    num_data: List[int],
+    seed_qoperation: int,
+    seed_data: int,
+    output_root_dir: str,
+    true_object_ids: List[int] = None,
+    tester_ids: List[int] = None,
+    pdf_mode: str = "none",
+    parallel_mode: Dict[str, int] = None,
+    data_saving: str = "on_memory",
+    generation_setting_is_physicality_required: bool = True,
+    is_computation_time_required: bool = True,
+    is_detailed_results_required: bool = False,
+):
+    c_sys = generate_composite_system(mode, n_qubit)
+    (
+        case_names,
+        parametrizations,
+        estimators,
+        loss_list,
+        algo_list,
+        eps_proj_physical_list,
+        eps_truncate_imaginary_part_list,
+    ) = generate_common_setting()
+    # ) = generate_common_setting_with_single_case()
+
+    test_settings = []
+    for index, true_object in enumerate(true_objects):
+        # Generate EstimatorTestSetting 0: random_effective_lindbladian
+        # True Object
+        true_object_noise_setting = NoiseSetting(
+            qoperation_base=(tomography_type, true_object),
+            method=noise_method,
+            para=noise_para,
+            ids=true_object_ids[index] if true_object_ids else None,
+        )
+
+        # Tester Object
+        tester_object_noise_settings = [
+            NoiseSetting(
+                qoperation_base=name,
+                method=noise_method,
+                para=noise_para,
+                ids=tester_ids[index] if tester_ids else None,
+            )
+            for name in tester_names
+        ]
+
+        # Test Setting
+        test_setting = EstimatorTestSetting(
+            true_object=true_object_noise_setting,
+            tester_objects=tester_object_noise_settings,
+            seed_qoperation=seed_qoperation,
+            seed_data=seed_data,
+            n_sample=n_sample,
+            n_rep=n_rep,
+            num_data=num_data,
+            schedules="all",
+            case_names=case_names,
+            estimators=estimators,
+            eps_proj_physical_list=eps_proj_physical_list,
+            eps_truncate_imaginary_part_list=eps_truncate_imaginary_part_list,
+            algo_list=algo_list,
+            loss_list=loss_list,
+            parametrizations=parametrizations,
+            c_sys=c_sys,
+            generation_setting_is_physicality_required=generation_setting_is_physicality_required,
+        )
+        test_settings.append(test_setting)
+    all_results = execute_simulation_test_settings(
+        test_settings,
+        output_root_dir,
+        pdf_mode="all",
+        parallel_mode=parallel_mode,
+        data_saving=data_saving,
+        is_computation_time_required=is_computation_time_required,
+        is_detailed_results_required=is_detailed_results_required,
+    )
+    # show_results(all_results)
+    return all_results
+
+
+def execute_qst_1qubit():
+    setting = {
+        "mode": "qubit",
+        "n_qubit": 1,
+        "tomography_type": "state",
+        "true_objects": ["z0", "z1", "x0", "a"],
+        "tester_names": [("povm", name) for name in ["x", "y", "z"]],
+        "noise_method": "random_effective_lindbladian",
+        "noise_para": {
+            "lindbladian_base": "identity",
+            "strength_h_part": 0.1,
+            "strength_k_part": 0.1,
+        },
+        # "noise_method": "depolarized",
+        # "noise_para": {
+        #    "error_rate": 0.1,
+        # },
+        "n_sample": 1,
+        "n_rep": 1,
+        "num_data": [1000, 10000],
+        "seed_qoperation": 888,
+        "seed_data": 777,
+        "output_root_dir": output_root_dir_prefix
+        + "result_random_qst_1qubit-"
+        + get_current_time_string(),
+        "pdf_mode": "all",
+        "is_computation_time_required": True,
+        "is_detailed_results_required": False,
+    }
+    execute(**setting)
+
+
+def execute_qst_2qubit():
+    setting = {
+        "mode": "qubit",
+        "n_qubit": 2,
+        "tomography_type": "state",
+        "true_objects": ["z0_z0", "z0_x0", "z0_a", "bell_psi_minus"],
+        "tester_names": [
+            ("povm", f"{a}_{b}") for a, b in product(["x", "y", "z"], repeat=2)
+        ],
+        "noise_method": "random_effective_lindbladian",
+        "noise_para": {
+            "lindbladian_base": "identity",
+            "strength_h_part": 0.1,
+            "strength_k_part": 0.1,
+        },
+        # "noise_method": "depolarized",
+        # "noise_para": {
+        #    "error_rate": 0.1,
+        # },
+        "n_sample": 1,
+        "n_rep": 1,
+        "num_data": [1000, 10000],
+        "seed_qoperation": 888,
+        "seed_data": 777,
+        "output_root_dir": output_root_dir_prefix
+        + "result_random_qst_2qubit-"
+        + get_current_time_string(),
+        "pdf_mode": "all",
+        "is_computation_time_required": True,
+        "is_detailed_results_required": False,
+    }
+    execute(**setting)
+
+
+def execute_qst_3qubit():
+    setting = {
+        "mode": "qubit",
+        "n_qubit": 3,
+        "tomography_type": "state",
+        "true_objects": ["z0_z0_z0", "ghz", "werner"],
+        "tester_names": [
+            ("povm", f"{a}_{b}_{c}") for a, b, c in product(["x", "y", "z"], repeat=3)
+        ],
+        "noise_method": "random_effective_lindbladian",
+        "noise_para": {
+            "lindbladian_base": "identity",
+            "strength_h_part": 0.1,
+            "strength_k_part": 0.1,
+        },
+        # "noise_method": "depolarized",
+        # "noise_para": {
+        #    "error_rate": 0.1,
+        # },
+        "n_sample": 1,
+        "n_rep": 1,
+        "num_data": [1000, 10000],
+        "seed_qoperation": 888,
+        "seed_data": 777,
+        "output_root_dir": output_root_dir_prefix
+        + "result_random_qst_3qubit-"
+        + get_current_time_string(),
+        "pdf_mode": "all",
+        "is_computation_time_required": True,
+        "is_detailed_results_required": False,
+    }
+    execute(**setting)
+
+
+def execute_qst_1qutrit():
+    setting = {
+        "mode": "qutrit",
+        "n_qubit": 1,
+        "tomography_type": "state",
+        "true_objects": ["01z0", "02z1", "0_1_2_superposition"],
+        "tester_names": [
+            ("povm", name)
+            for name in ["01x3", "01y3", "z3", "12x3", "12y3", "02x3", "02y3"]
+        ],
+        "noise_method": "random_effective_lindbladian",
+        "noise_para": {
+            "lindbladian_base": "identity",
+            "strength_h_part": 0.1,
+            "strength_k_part": 0.1,
+        },
+        # "noise_method": "depolarized",
+        # "noise_para": {
+        #    "error_rate": 0.1,
+        # },
+        "n_sample": 1,
+        "n_rep": 1,
+        "num_data": [1000, 10000],
+        "seed_qoperation": 888,
+        "seed_data": 777,
+        "output_root_dir": output_root_dir_prefix
+        + "result_random_qst_1qutrit-"
+        + get_current_time_string(),
+        "pdf_mode": "all",
+        "is_computation_time_required": True,
+        "is_detailed_results_required": False,
+    }
+    execute(**setting)
+
+
+def execute_qst_2qutrit():
+    setting = {
+        "mode": "qutrit",
+        "n_qubit": 2,
+        "tomography_type": "state",
+        "true_objects": ["01z0_01z0", "00_11_22_superposition"],
+        "tester_names": [
+            ("povm", f"{a}_{b}")
+            for a, b in product(
+                ["01x3", "01y3", "z3", "12x3", "12y3", "02x3", "02y3"], repeat=2
+            )
+        ],
+        "noise_method": "random_effective_lindbladian",
+        "noise_para": {
+            "lindbladian_base": "identity",
+            "strength_h_part": 0.1,
+            "strength_k_part": 0.1,
+        },
+        # "noise_method": "depolarized",
+        # "noise_para": {
+        #    "error_rate": 0.1,
+        # },
+        "n_sample": 1,
+        "n_rep": 1,
+        "num_data": [1000, 10000],
+        "seed_qoperation": 888,
+        "seed_data": 777,
+        "output_root_dir": output_root_dir_prefix
+        + "result_random_qst_2qutrit-"
+        + get_current_time_string(),
+        "pdf_mode": "all",
+        "is_computation_time_required": True,
+        "is_detailed_results_required": False,
+    }
+    execute(**setting)
+
+
+def execute_povmt_1qubit():
+    setting = {
+        "mode": "qubit",
+        "n_qubit": 1,
+        "tomography_type": "povm",
+        "true_objects": ["z", "x"],
+        "tester_names": [("state", name) for name in ["x0", "y0", "z0", "z1"]],
+        "noise_method": "random_effective_lindbladian",
+        "noise_para": {
+            "lindbladian_base": "identity",
+            "strength_h_part": 0.1,
+            "strength_k_part": 0.1,
+        },
+        # "noise_method": "depolarized",
+        # "noise_para": {
+        #    "error_rate": 0.1,
+        # },
+        "n_sample": 1,
+        "n_rep": 1,
+        "num_data": [1000, 10000],
+        "seed_qoperation": 888,
+        "seed_data": 777,
+        "output_root_dir": output_root_dir_prefix
+        + "result_random_povmt_1qubit-"
+        + get_current_time_string(),
+        "pdf_mode": "all",
+        "is_computation_time_required": True,
+        "is_detailed_results_required": False,
+    }
+    execute(**setting)
+
+
+def execute_povmt_2qubit():
+    setting = {
+        "mode": "qubit",
+        "n_qubit": 2,
+        "tomography_type": "povm",
+        "true_objects": ["z_z", "bell"],
+        "tester_names": [
+            ("state", f"{a}_{b}")
+            for a, b in product(["x0", "y0", "z0", "z1"], repeat=2)
+        ],
+        "noise_method": "random_effective_lindbladian",
+        "noise_para": {
+            "lindbladian_base": "identity",
+            "strength_h_part": 0.1,
+            "strength_k_part": 0.1,
+        },
+        # "noise_method": "depolarized",
+        # "noise_para": {
+        #    "error_rate": 0.1,
+        # },
+        "n_sample": 1,
+        "n_rep": 1,
+        "num_data": [1000, 10000],
+        "seed_qoperation": 888,
+        "seed_data": 777,
+        "output_root_dir": output_root_dir_prefix
+        + "result_random_povmt_2qubit-"
+        + get_current_time_string(),
+        "pdf_mode": "all",
+        "is_computation_time_required": True,
+        "is_detailed_results_required": False,
+    }
+    execute(**setting)
+
+
+def execute_povmt_3qubit():
+    setting = {
+        "mode": "qubit",
+        "n_qubit": 3,
+        "tomography_type": "povm",
+        "true_objects": ["z_z_z"],
+        "tester_names": [
+            ("state", f"{a}_{b}_{c}")
+            for a, b, c in product(["x0", "y0", "z0", "z1"], repeat=3)
+        ],
+        "noise_method": "random_effective_lindbladian",
+        "noise_para": {
+            "lindbladian_base": "identity",
+            "strength_h_part": 0.1,
+            "strength_k_part": 0.1,
+        },
+        # "noise_method": "depolarized",
+        # "noise_para": {
+        #    "error_rate": 0.1,
+        # },
+        "n_sample": 1,
+        "n_rep": 1,
+        "num_data": [1000, 10000],
+        "seed_qoperation": 888,
+        "seed_data": 777,
+        "output_root_dir": output_root_dir_prefix
+        + "result_random_povmt_3qubit-"
+        + get_current_time_string(),
+        "pdf_mode": "all",
+        "is_computation_time_required": True,
+        "is_detailed_results_required": False,
+    }
+    execute(**setting)
+
+
+def execute_povmt_1qutrit():
+    setting = {
+        "mode": "qutrit",
+        "n_qubit": 1,
+        "tomography_type": "povm",
+        "true_objects": ["z3", "z2"],
+        "tester_names": [
+            ("state", name)
+            for name in [
+                "01z0",
+                "12z0",
+                "02z1",
+                "01x0",
+                "01y0",
+                "12x0",
+                "12y0",
+                "02x0",
+                "02y0",
+            ]
+        ],
+        "noise_method": "random_effective_lindbladian",
+        "noise_para": {
+            "lindbladian_base": "identity",
+            "strength_h_part": 0.1,
+            "strength_k_part": 0.1,
+        },
+        # "noise_method": "depolarized",
+        # "noise_para": {
+        #    "error_rate": 0.1,
+        # },
+        "n_sample": 1,
+        "n_rep": 1,
+        "num_data": [1000, 10000],
+        "seed_qoperation": 888,
+        "seed_data": 777,
+        "output_root_dir": output_root_dir_prefix
+        + "result_random_povmt_1qutrit-"
+        + get_current_time_string(),
+        "pdf_mode": "all",
+        "is_computation_time_required": True,
+        "is_detailed_results_required": False,
+    }
+    execute(**setting)
+
+
+def execute_povmt_2qutrit():
+    setting = {
+        "mode": "qutrit",
+        "n_qubit": 2,
+        "tomography_type": "povm",
+        "true_objects": ["z3_z3", "z2_z2"],
+        "tester_names": [
+            ("state", f"{a}_{b}")
+            for a, b in product(
+                [
+                    "01z0",
+                    "12z0",
+                    "02z1",
+                    "01x0",
+                    "01y0",
+                    "12x0",
+                    "12y0",
+                    "02x0",
+                    "02y0",
+                ],
+                repeat=2,
+            )
+        ],
+        "noise_method": "random_effective_lindbladian",
+        "noise_para": {
+            "lindbladian_base": "identity",
+            "strength_h_part": 0.1,
+            "strength_k_part": 0.1,
+        },
+        # "noise_method": "depolarized",
+        # "noise_para": {
+        #    "error_rate": 0.1,
+        # },
+        "n_sample": 1,
+        "n_rep": 1,
+        "num_data": [1000, 10000],
+        "seed_qoperation": 888,
+        "seed_data": 777,
+        "output_root_dir": output_root_dir_prefix
+        + "result_random_povmt_2qutrit-"
+        + get_current_time_string(),
+        "pdf_mode": "all",
+        "is_computation_time_required": True,
+        "is_detailed_results_required": False,
+    }
+    execute(**setting)
+
+
+def execute_qpt_1qubit():
+    setting = {
+        "mode": "qubit",
+        "n_qubit": 1,
+        "tomography_type": "gate",
+        "true_objects": [
+            "identity",
+            "x90",
+            "y90",
+            "z90",
+            "x180",
+            "y180",
+            "z180",
+            "hadamard",
+            "phase",
+            "phase_daggered",
+            "piover8",
+            "piover8_daggered",
+        ],
+        "tester_names": [("state", name) for name in ["x0", "y0", "z0", "z1"]]
+        + [("povm", name) for name in ["x", "y", "z"]],
+        "noise_method": "random_effective_lindbladian",
+        "noise_para": {
+            "lindbladian_base": "identity",
+            "strength_h_part": 0.1,
+            "strength_k_part": 0.1,
+        },
+        # "noise_method": "depolarized",
+        # "noise_para": {
+        #    "error_rate": 0.1,
+        # },
+        "n_sample": 1,
+        "n_rep": 1,
+        "num_data": [1000, 10000],
+        "seed_qoperation": 888,
+        "seed_data": 777,
+        "output_root_dir": output_root_dir_prefix
+        + "result_random_qpt_1qubit-"
+        + get_current_time_string(),
+        "pdf_mode": "all",
+        "is_computation_time_required": True,
+        "is_detailed_results_required": False,
+    }
+    execute(**setting)
+
+
+def execute_qpt_2qubit():
+    setting = {
+        "mode": "qubit",
+        "n_qubit": 2,
+        "tomography_type": "gate",
+        "true_objects": ["identity", "zx90"],
+        "true_object_ids": [None, [0, 1]],
+        "tester_names": [
+            ("state", f"{a}_{b}")
+            for a, b in product(["x0", "y0", "z0", "z1"], repeat=2)
+        ]
+        + [("povm", f"{a}_{b}") for a, b in product(["x", "y", "z"], repeat=2)],
+        "noise_method": "random_effective_lindbladian",
+        "noise_para": {
+            "lindbladian_base": "identity",
+            "strength_h_part": 0.1,
+            "strength_k_part": 0.1,
+        },
+        # "noise_method": "depolarized",
+        # "noise_para": {
+        #    "error_rate": 0.1,
+        # },
+        "n_sample": 1,
+        "n_rep": 1,
+        "num_data": [1000, 10000],
+        "seed_qoperation": 888,
+        "seed_data": 777,
+        "output_root_dir": output_root_dir_prefix
+        + "result_random_qpt_2qubit-"
+        + get_current_time_string(),
+        "pdf_mode": "all",
+        "is_computation_time_required": True,
+        "is_detailed_results_required": False,
+    }
+    execute(**setting)
+
+
+def execute_qpt_3qubit():
+    setting = {
+        "mode": "qubit",
+        "n_qubit": 3,
+        "tomography_type": "gate",
+        "true_objects": ["identity", "toffoli", "fredkin"],
+        "true_object_ids": [None, [0, 1, 2], [0, 1, 2]],
+        "tester_names": [
+            ("state", f"{a}_{b}_{c}")
+            for a, b, c in product(["x0", "y0", "z0", "z1"], repeat=3)
+        ]
+        + [("povm", f"{a}_{b}_{c}") for a, b, c in product(["x", "y", "z"], repeat=3)],
+        "noise_method": "random_effective_lindbladian",
+        "noise_para": {
+            "lindbladian_base": "identity",
+            "strength_h_part": 0.1,
+            "strength_k_part": 0.1,
+        },
+        # "noise_method": "depolarized",
+        # "noise_para": {
+        #    "error_rate": 0.1,
+        # },
+        "n_sample": 1,
+        "n_rep": 1,
+        "num_data": [1000, 10000],
+        "seed_qoperation": 888,
+        "seed_data": 777,
+        "output_root_dir": output_root_dir_prefix
+        + "result_random_qpt_3qubit-"
+        + get_current_time_string(),
+        "pdf_mode": "all",
+        "is_computation_time_required": True,
+        "is_detailed_results_required": False,
+    }
+    execute(**setting)
+
+
+def execute_qpt_1qutrit():
+    setting = {
+        "mode": "qutrit",
+        "n_qubit": 1,
+        "tomography_type": "gate",
+        "true_objects": ["identity"],
+        "tester_names": [
+            ("state", name)
+            for name in [
+                "01z0",
+                "12z0",
+                "02z1",
+                "01x0",
+                "01y0",
+                "12x0",
+                "12y0",
+                "02x0",
+                "02y0",
+            ]
+        ]
+        + [
+            ("povm", name)
+            for name in ["01x3", "01y3", "z3", "12x3", "12y3", "02x3", "02y3"]
+        ],
+        "noise_method": "random_effective_lindbladian",
+        "noise_para": {
+            "lindbladian_base": "identity",
+            "strength_h_part": 0.1,
+            "strength_k_part": 0.1,
+        },
+        # "noise_method": "depolarized",
+        # "noise_para": {
+        #    "error_rate": 0.1,
+        # },
+        "n_sample": 1,
+        "n_rep": 1,
+        "num_data": [1000, 10000],
+        "seed_qoperation": 888,
+        "seed_data": 777,
+        "output_root_dir": output_root_dir_prefix
+        + "result_random_qpt_1qutrit-"
+        + get_current_time_string(),
+        "pdf_mode": "all",
+        "is_computation_time_required": True,
+        "is_detailed_results_required": False,
+    }
+    execute(**setting)
+
+
+def execute_qpt_2qutrit():
+    setting = {
+        "mode": "qutrit",
+        "n_qubit": 2,
+        "tomography_type": "gate",
+        "true_objects": ["identity"],
+        "tester_names": [
+            ("state", f"{a}_{b}")
+            for a, b in product(
+                [
+                    "01z0",
+                    "12z0",
+                    "02z1",
+                    "01x0",
+                    "01y0",
+                    "12x0",
+                    "12y0",
+                    "02x0",
+                    "02y0",
+                ],
+                repeat=2,
+            )
+        ]
+        + [
+            ("povm", f"{a}_{b}")
+            for a, b in product(
+                ["01x3", "01y3", "z3", "12x3", "12y3", "02x3", "02y3"], repeat=2
+            )
+        ],
+        "noise_method": "random_effective_lindbladian",
+        "noise_para": {
+            "lindbladian_base": "identity",
+            "strength_h_part": 0.1,
+            "strength_k_part": 0.1,
+        },
+        # "noise_method": "depolarized",
+        # "noise_para": {
+        #    "error_rate": 0.1,
+        # },
+        "n_sample": 1,
+        "n_rep": 1,
+        "num_data": [1000, 10000],
+        "seed_qoperation": 888,
+        "seed_data": 777,
+        "output_root_dir": output_root_dir_prefix
+        + "result_random_qpt_2qutrit-"
+        + get_current_time_string(),
+        "pdf_mode": "all",
+        "is_computation_time_required": True,
+        "is_detailed_results_required": False,
+    }
+    execute(**setting)
+
+
+def execute_qmpt_1qubit():
+    setting = {
+        "mode": "qubit",
+        "n_qubit": 1,
+        "tomography_type": "mprocess",
+        "true_objects": [
+            "x-type1",
+            "y-type1",
+            "z-type1",
+        ],
+        "tester_names": [("state", name) for name in ["x0", "y0", "z0", "z1"]]
+        + [("povm", name) for name in ["x", "y", "z"]],
+        "noise_method": "random_effective_lindbladian",
+        "noise_para": {
+            "lindbladian_base": "identity",
+            "strength_h_part": 0.1,
+            "strength_k_part": 0.1,
+        },
+        # "noise_method": "depolarized",
+        # "noise_para": {
+        #    "error_rate": 0.1,
+        # },
+        "n_sample": 1,
+        "n_rep": 1,
+        "num_data": [1000, 10000],
+        "seed_qoperation": 888,
+        "seed_data": 777,
+        "output_root_dir": output_root_dir_prefix
+        + "result_random_qmpt_1qubit-"
+        + get_current_time_string(),
+        "pdf_mode": "all",
+        "is_computation_time_required": True,
+        "is_detailed_results_required": False,
+    }
+    execute(**setting)
+
+
+def execute_qmpt_2qubit():
+    setting = {
+        "mode": "qubit",
+        "n_qubit": 2,
+        "tomography_type": "mprocess",
+        "true_objects": ["x-type1_x-type1", "bell-type1"],
+        "true_object_ids": [None, [0, 1]],
+        "tester_names": [
+            ("state", f"{a}_{b}")
+            for a, b in product(["x0", "y0", "z0", "z1"], repeat=2)
+        ]
+        + [("povm", f"{a}_{b}") for a, b in product(["x", "y", "z"], repeat=2)],
+        "noise_method": "random_effective_lindbladian",
+        "noise_para": {
+            "lindbladian_base": "identity",
+            "strength_h_part": 0.1,
+            "strength_k_part": 0.1,
+        },
+        # "noise_method": "depolarized",
+        # "noise_para": {
+        #    "error_rate": 0.1,
+        # },
+        "n_sample": 1,
+        "n_rep": 1,
+        "num_data": [1000, 10000],
+        "seed_qoperation": 888,
+        "seed_data": 777,
+        "output_root_dir": output_root_dir_prefix
+        + "result_random_qmpt_2qubit-"
+        + get_current_time_string(),
+        "pdf_mode": "all",
+        "is_computation_time_required": True,
+        "is_detailed_results_required": False,
+    }
+    execute(**setting)
+
+
+def execute_qmpt_3qubit():
+    setting = {
+        "mode": "qubit",
+        "n_qubit": 3,
+        "tomography_type": "mprocess",
+        "true_objects": ["x-type1_x-type1_x-type1"],
+        "true_object_ids": [None, [0, 1, 2], [0, 1, 2]],
+        "tester_names": [
+            ("state", f"{a}_{b}_{c}")
+            for a, b, c in product(["x0", "y0", "z0", "z1"], repeat=3)
+        ]
+        + [("povm", f"{a}_{b}_{c}") for a, b, c in product(["x", "y", "z"], repeat=3)],
+        "noise_method": "random_effective_lindbladian",
+        "noise_para": {
+            "lindbladian_base": "identity",
+            "strength_h_part": 0.1,
+            "strength_k_part": 0.1,
+        },
+        # "noise_method": "depolarized",
+        # "noise_para": {
+        #    "error_rate": 0.1,
+        # },
+        "n_sample": 1,
+        "n_rep": 1,
+        "num_data": [1000, 10000],
+        "seed_qoperation": 888,
+        "seed_data": 777,
+        "output_root_dir": output_root_dir_prefix
+        + "result_random_qmpt_3qubit-"
+        + get_current_time_string(),
+        "pdf_mode": "all",
+        "is_computation_time_required": True,
+        "is_detailed_results_required": False,
+    }
+    execute(**setting)
+
+
+def execute_qmpt_1qutrit():
+    setting = {
+        "mode": "qutrit",
+        "n_qubit": 1,
+        "tomography_type": "mprocess",
+        "true_objects": ["z3-type1", "z3-type2"],
+        "tester_names": [
+            ("state", name)
+            for name in [
+                "01z0",
+                "12z0",
+                "02z1",
+                "01x0",
+                "01y0",
+                "12x0",
+                "12y0",
+                "02x0",
+                "02y0",
+            ]
+        ]
+        + [
+            ("povm", name)
+            for name in ["01x3", "01y3", "z3", "12x3", "12y3", "02x3", "02y3"]
+        ],
+        "noise_method": "random_effective_lindbladian",
+        "noise_para": {
+            "lindbladian_base": "identity",
+            "strength_h_part": 0.1,
+            "strength_k_part": 0.1,
+        },
+        # "noise_method": "depolarized",
+        # "noise_para": {
+        #    "error_rate": 0.1,
+        # },
+        "n_sample": 1,
+        "n_rep": 1,
+        "num_data": [1000, 10000],
+        "seed_qoperation": 888,
+        "seed_data": 777,
+        "output_root_dir": output_root_dir_prefix
+        + "result_random_qmpt_1qutrit-"
+        + get_current_time_string(),
+        "pdf_mode": "all",
+        "is_computation_time_required": True,
+        "is_detailed_results_required": False,
+    }
+    execute(**setting)
+
+
+def execute_qmpt_2qutrit():
+    setting = {
+        "mode": "qutrit",
+        "n_qubit": 2,
+        "tomography_type": "mprocess",
+        "true_objects": ["z3-type1_z3-type2"],
+        "tester_names": [
+            ("state", f"{a}_{b}")
+            for a, b in product(
+                [
+                    "01z0",
+                    "12z0",
+                    "02z1",
+                    "01x0",
+                    "01y0",
+                    "12x0",
+                    "12y0",
+                    "02x0",
+                    "02y0",
+                ],
+                repeat=2,
+            )
+        ]
+        + [
+            ("povm", f"{a}_{b}")
+            for a, b in product(
+                ["01x3", "01y3", "z3", "12x3", "12y3", "02x3", "02y3"], repeat=2
+            )
+        ],
+        "noise_method": "random_effective_lindbladian",
+        "noise_para": {
+            "lindbladian_base": "identity",
+            "strength_h_part": 0.1,
+            "strength_k_part": 0.1,
+        },
+        # "noise_method": "depolarized",
+        # "noise_para": {
+        #    "error_rate": 0.1,
+        # },
+        "n_sample": 1,
+        "n_rep": 1,
+        "num_data": [1000, 10000],
+        "seed_qoperation": 888,
+        "seed_data": 777,
+        "output_root_dir": output_root_dir_prefix
+        + "result_random_qmpt_2qutrit-"
+        + get_current_time_string(),
+        "pdf_mode": "all",
+        "is_computation_time_required": True,
+        "is_detailed_results_required": False,
+    }
+    execute(**setting)
+
+
+def main():
+    setting = {
+        "mode": "qubit",
+        "n_qubit": 1,
+        "tomography_type": "state",
+        "true_objects": ["z0", "z1", "x0", "a"],
+        "tester_names": [("povm", name) for name in ["x", "y", "z"]],
+        "noise_method": "random_effective_lindbladian",
+        "noise_para": {
+            "lindbladian_base": "identity",
+            "strength_h_part": 0.1,
+            "strength_k_part": 0.1,
+        },
+        "n_sample": 2,
+        "n_rep": 3,
+        "num_data": [10, 100],
+        "seed_qoperation": 888,
+        "seed_data": 777,
+        "output_root_dir": output_root_dir_prefix
+        + "result_random_qst_1qubit-"
+        + get_current_time_string(),
+        "pdf_mode": "all",
+        "is_computation_time_required": True,
+        "is_detailed_results_required": False,
+    }
+    execute(**setting)
+
+
+if __name__ == "__main__":
+    main()