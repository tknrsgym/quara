# Byte-compiled / optimized / DLL files
__pycache__/
*.py[cod]
*$py.class

# C extensions
*.so

# Distribution / packaging
.Python
build/
develop-eggs/
dist/
downloads/
eggs/
.eggs/
lib/
lib64/
parts/
sdist/
var/
wheels/
pip-wheel-metadata/
share/python-wheels/
*.egg-info/
.installed.cfg
*.egg
MANIFEST

# PyInstaller
#  Usually these files are written by a python script from a template
#  before PyInstaller builds the exe, so as to inject date/other infos into it.
*.manifest
*.spec

# Installer logs
pip-log.txt
pip-delete-this-directory.txt

# Unit test / coverage reports
htmlcov/
.tox/
.nox/
.coverage
.coverage.*
.cache
nosetests.xml
coverage.xml
*.cover
*.py,cover
.hypothesis/
.pytest_cache/

# Translations
*.mo
*.pot

# Django stuff:
*.log
local_settings.py
db.sqlite3
db.sqlite3-journal

# Flask stuff:
instance/
.webassets-cache

# Scrapy stuff:
.scrapy

# Sphinx documentation
docs/_build/

# PyBuilder
target/

# Jupyter Notebook
.ipynb_checkpoints

# IPython
profile_default/
ipython_config.py

# pyenv
.python-version

# pipenv
#   According to pypa/pipenv#598, it is recommended to include Pipfile.lock in version control.
#   However, in case of collaboration, if having platform-specific dependencies or dependencies
#   having no cross-platform support, pipenv may install dependencies that don't work, or not
#   install all needed dependencies.
#Pipfile.lock

# PEP 582; used by e.g. github.com/David-OConnor/pyflow
__pypackages__/

# Celery stuff
celerybeat-schedule
celerybeat.pid

# SageMath parsed files
*.sage.py

# Environments
.env
.venv
env/
venv/
ENV/
env.bak/
venv.bak/

# Spyder project settings
.spyderproject
.spyproject

# Rope project settings
.ropeproject

# mkdocs documentation
/site

# mypy
.mypy_cache/
.dmypy.json
dmypy.json

# Pyre type checker
.pyre/

# VSCode
.vscode/

# working for docs
docs/tutorials/
docs/getting_started/

# private directory
<<<<<<< HEAD
=======
private/
>>>>>>> c1b5b5c9

# for debug
debug.py
quara/personal/
.DS_Store<|MERGE_RESOLUTION|>--- conflicted
+++ resolved
@@ -136,10 +136,7 @@
 docs/getting_started/
 
 # private directory
-<<<<<<< HEAD
-=======
 private/
->>>>>>> c1b5b5c9
 
 # for debug
 debug.py
