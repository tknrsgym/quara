--- conflicted
+++ resolved
@@ -15,11 +15,7 @@
 setup(
     name="quara",
     version="0.1.1",
-<<<<<<< HEAD
-    author="Tomoko Furuki, Satoyuki Tsukano, Takanori Sugiyama",
-=======
     author="Takanori Sugiyama",
->>>>>>> c1b5b5c9
     author_email="quara@googlegroups.com",
     packages=find_packages(),
     description='Quara, which stands for "Quantum Characterization", is an open-source library for characterizing elementary quantum operations.',
@@ -52,11 +48,7 @@
         "Operating System :: MacOS :: MacOS X",
         "Operating System :: Microsoft :: Windows :: Windows 10",
     ],
-<<<<<<< HEAD
-    keywords=["quara", "lsqpt", "quantum process tomography"],
-=======
     keywords=["quara", "quantum characterization", "quantum tomography"],
->>>>>>> c1b5b5c9
     include_package_data=True,
     package_data={"": ["LICENSE"]},
 )