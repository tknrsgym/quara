import collections
import copy
from typing import List, Tuple

import numpy as np

from quara.objects.gate import Gate
from quara.objects.povm import Povm
from quara.objects.state import State
import quara.objects.operators as op
from quara.qcircuit import data_generator


class QuaraScheduleItemError(Exception):
    """Raised when an element of the schedule is incorrect.

    Parameters
    ----------
    Exception : [type]
        [description]
    """

    pass


class QuaraScheduleOrderError(Exception):
    """Raised when the order of the schedule is incorrect.

    Parameters
    ----------
    Exception : [type]
        [description]
    """

    pass


class Experiment:
    """
    Class to manage experiment settings
    This class is not limited to tomography, but deals with general quantum circuits.
    """

    def __init__(
        self,
        states: List[State],
        povms: List[Povm],
        gates: List[Gate],
        schedules: List[List[Tuple[str, int]]],
    ) -> None:

        # Validation
        self._validate_type(states, State)
        self._validate_type(povms, Povm)
        self._validate_type(gates, Gate)

        # Set
        self._states: List[State] = states
        self._povms: List[Povm] = povms
        self._gates: List[Gate] = gates
        # TODO: List[MProcess]
        self._mprocesses: list = []

        # Validate
        self._validate_schedules(schedules)
        # Set
        self._schedules: List[List[Tuple[str, int]]] = schedules

    @property
    def states(self) -> List[State]:
        return self._states

    @states.setter
    def states(self, value):
        self._validate_type(value, State)
        objdict = dict(
            state=value, povm=self._povms, gate=self._gates, mprocess=self._mprocesses,
        )

        try:
            self._validate_schedules(self._schedules, objdict=objdict)
        except QuaraScheduleItemError as e:
            raise QuaraScheduleItemError(
                e.args[0] + "\nNew 'states' does not match schedules."
            )
        else:
            self._states = value

    @property
    def povms(self) -> List[Povm]:
        return self._povms

    @povms.setter
    def povms(self, value):
        self._validate_type(value, Povm)
        objdict = dict(
            state=self._states, povm=value, gate=self._gates, mprocess=self._mprocesses,
        )

        try:
            self._validate_schedules(self._schedules, objdict=objdict)
        except QuaraScheduleItemError as e:
            raise QuaraScheduleItemError(
                e.args[0] + "\nNew 'povms' does not match schedules."
            )
        else:
            self._povms = value

    @property
    def gates(self) -> List[Gate]:
        return self._gates

    @gates.setter
    def gates(self, value):
        self._validate_type(value, Gate)

        objdict = dict(
            state=self._states, povm=self._povms, gate=value, mprocess=self._mprocesses,
        )
        try:
            self._validate_schedules(self._schedules, objdict=objdict)
        except QuaraScheduleItemError as e:
            raise QuaraScheduleItemError(
                e.args[0] + "\nNew 'gates' does not match schedules."
            )
        else:
            self._gates = value

    @property
    def schedules(self) -> List[List[Tuple[str, int]]]:
        return self._schedules

    @schedules.setter
    def schedules(self, value):
        self._validate_schedules(value)
        self._schedules = value

    def _validate_type(self, targets, expected_type) -> None:
        for target in targets:
            if target and not isinstance(target, expected_type):
                arg_name = expected_type.__name__.lower() + "s"
                error_message = "'{}' must be a list of {}.".format(
                    arg_name, expected_type.__name__
                )
                raise TypeError(error_message)

    def _validate_schedules(
        self, schedules: List[List[Tuple[str, int]]], objdict: dict = None
    ) -> None:
        """
        - The schedule always starts with the state.
        - There must be one state.
        - The gate and mprocess are 0~N
        - POVM is 0 or 1.
        - The last one is povm or mprocess

        Parameters
        ----------
        schedules : List[List[Tuple[str, int]]]
            [description]

        Returns
        -------
        bool
            [description]
        """

        for i, schedule in enumerate(schedules):
            try:
                for j, item in enumerate(schedule):
                    self._validate_schedule_item(item, objdict=objdict)
            except (ValueError, IndexError, TypeError) as e:
                message = "The item in the schedules[{}] is invalid.\n".format(i)
                message += "Invalid Schedule: [{}] {}\n".format(i, str(schedule))
                message += "{}: {}\n".format(j, item)
                message += "\nDetail: {}".format(e.args[0])
                raise QuaraScheduleItemError(message)

            try:
                self._validate_schedule_order(schedule)
            except ValueError as e:
                message = "There is a schedule with an invalid order.\n"
                message += "Invalid Schedule: [{}] {}\n".format(i, str(schedule))
                message += "Detail: {}".format(e.args[0])
                raise QuaraScheduleOrderError(message)

    def _validate_schedule_order(self, schedule: List[Tuple[str, int]]) -> None:
        """ Validate that the order of the schedule is correct.
        For example, check to see if the schedule starts with 'state' and ends with 'povm'.

        Parameters
        ----------
        schedule : List[Tuple[str, int]]
            Schedule to be validated
        """

        if len(schedule) < 2:
            raise ValueError(
                "The schedule is too short. The schedule should start with state and end with povm or mprocess."
            )

        TYPE_INDEX = 0
        INDEX_INDEX = 1

        if schedule[0][TYPE_INDEX] != "state":
            raise ValueError("The first element of the schedule must be a 'state'.")
        if schedule[-1][TYPE_INDEX] not in ["povm", "mprocess"]:
            raise ValueError(
                "The last element of the schedule must be either 'povm' or 'mprocess'."
            )

        counter = collections.Counter([s[TYPE_INDEX] for s in schedule])
        if counter["state"] >= 2:
            raise ValueError(
                "There are too many States; one schedule can only contain one State."
            )
        if counter["povm"] >= 2:
            raise ValueError(
                "There are too many POVMs; one schedule can only contain one POVM."
            )

    def _validate_schedule_item(self, item: Tuple[str, int], objdict=None) -> None:
        """Validate that the item in the schedule is correct

        Parameters
        ----------
        item : Tuple[str, int]
            Schedule item to be validated.

        Raises
        ------
        TypeError
            [description]
        ValueError
            [description]
        TypeError
            [description]
        TypeError
            [description]
        ValueError
            [description]
        IndexError
            [description]
        IndexError
            [description]
        IndexError
            [description]
        """
        if type(item) != tuple:
            raise TypeError("A schedule item must be a tuple of str and int.")

        if len(item) != 2:
            raise ValueError("A schedule item must be a tuple of str and int.")

        item_name, item_index = item[0], item[1]
        if type(item_name) != str:
            raise TypeError("A schedule item must be a tuple of str and int.")

        if type(item_index) != int:
            raise TypeError("A schedule item must be a tuple of str and int.")

        # TODO: 大文字・小文字の考慮。現状は小文字だけを想定する
        if item_name not in ["state", "povm", "gate", "mprocess"]:
            raise ValueError(
                "The item of schedule can be specified as either 'state', 'povm', 'gate', or 'mprocess'."
            )

        now_povms = objdict["povm"] if objdict else self._povms
        if item_name == "povm" and not now_povms:
            raise IndexError(
                "'povm' is used in the schedule, but no povm is given. Give a list of Povm to parameter 'povms' in the constructor."
            )
        now_mprocesses = objdict["mprocess"] if objdict else self._mprocesses
        if item_name == "mprocess" and not now_mprocesses:
            raise IndexError(
                "'mprocess' is used in the schedule, but no mprocess is given. Give a list of Mprocess to parameter 'mprocesses' in the constructor."
            )

        if not objdict:
            objdict = dict(
                state=self._states,
                povm=self._povms,
                gate=self._gates,
                mprocess=self._mprocesses,
            )
        if not (0 <= item_index < len(objdict[item_name])):
            error_message = "The index out of range."
            error_message += "'{}s' is {} in length, but an index out of range was referenced in the schedule.".format(
                item_name, item_index
            )
            raise IndexError(error_message)

    def _validate_schedule_index(self, schedule_index: int) -> None:
        if type(schedule_index) != int:
            raise TypeError("The type of 'schedule_index' must be int.")

        if not (0 <= schedule_index < len(self.schedules)):
            error_message = "The value of 'schedule_index' must be an integer between 0 and {}.".format(
                len(self.schedules) - 1
            )
            raise IndexError(error_message)

    def _validate_eq_schedule_len(self, target: list, var_name: str) -> None:
        if type(target) != list:
            error_message = "The type of '{}' must be list.".format(var_name)
            raise TypeError(error_message)

        if len(target) != len(self.schedules):
            error_message = "The number of elements in '{}' must be the same as the number of 'schedules';\n".format(
                var_name
            )
            error_message += "The length of '{}': {}\n".format(var_name, len(target))
            error_message += "The length of 'schedules': {}\n".format(
                len(self.schedules)
            )
            raise ValueError(error_message)

    def copy(self):
        """returns copied Experiment.

        Returns
        -------
        Experiment
            copied Experiment.
        """
        states = copy.copy(self.states)
        gates = copy.copy(self.gates)
        povms = copy.copy(self.povms)
        schedules = copy.copy(self.schedules)
        experiment = Experiment(
            states=states, gates=gates, povms=povms, schedules=schedules
        )
        return experiment

    def calc_prob_dist(self, schedule_index: int) -> np.array:
        """Calculate the probability distributionthe by running the specified schedule.

        Parameters
        ----------
        schedule_index : int
            Index of the schedule

        Returns
        -------
        np.array
            Probability distribution

        Raises
        ------
        ValueError
            If the object referenced in the schedule, such as State, POVM, Gate, or Mprocess, is None.
        """
        self._validate_schedule_index(schedule_index)
        schedule = self.schedules[schedule_index]
        key_map = dict(state=self._states, gate=self._gates, povm=self._povms)
        targets = collections.deque()
        for item in schedule:
            k, i = item
            target = key_map[k][i]
            if not target:
                raise ValueError("{}s[{}] is None.".format(k, i))
            targets.appendleft(target)

        prob_dist = op.composite(*targets)
        return prob_dist

    def calc_prob_dists(self) -> List[np.array]:
        """Caluclate probability distributions for all schedules.

        Returns
        -------
        List[np.array]
            Probability distributions for all schedules
        """
        prob_dists = []
        for i in range(len(self.schedules)):
            r = self.calc_prob_dist(i)
            prob_dists.append(r)
        return prob_dists

    def generate_data(
        self, schedule_index: int, data_num: int, seed: int = None
    ) -> List[int]:
        """Runs the specified schedule to caluclate the probability distribution and generate random data.

        Parameters
        ----------
        schedule_index : int
            Index of the schedule.
        data_num : int
            Length of the data.
        seed : int, optional
            A seed used to generate random data, by default None

        Returns
        -------
        List[int]
            Generated data.

        Raises
        ------
        TypeError
            [description]
        ValueError
            [description]
        IndexError
            [description]
        """
        if type(data_num) != int:
            raise TypeError("The type of 'data_num' must be int.")

        if data_num < 0:
            raise ValueError("The value of 'data_num' must be a non-negative integer.")

        self._validate_schedule_index(schedule_index)

        prob_dist = self.calc_prob_dist(schedule_index)
        data = data_generator.generate_data_from_prob_dist(prob_dist, data_num, seed)
        return data

    def generate_dataset(
        self, data_nums: List[int], seeds: List[int] = None,
    ) -> List[List[np.array]]:
        """Run all the schedules to caluclate the probability distribution and generate random data.

        Parameters
        ----------
        data_nums : List[int]
            A list of the number of data to be generated in each schedule. This parameter should be a list of non-negative integers.
        seeds : List[int], optional
            A list of the seeds to be used in each schedule, by default None

        Returns
        -------
        List[List[np.array]]
            Generated dataset.
        """

        self._validate_eq_schedule_len(data_nums, "data_nums")
        self._validate_eq_schedule_len(seeds, "seeds")

        prob_dists = self.calc_prob_dists()
        dataset = data_generator.generate_dataset_from_prob_dists(
            prob_dists=prob_dists, data_nums=data_nums, seeds=seeds
        )
        return dataset

    def generate_empi_dist(
        self, schedule_index: int, num_sums: List[int], seed: int = None
    ) -> List[Tuple[int, np.array]]:
        """Generate an empirical distribution using the data generated from the probability distribution of a specified schedule.

        Uses generated data from 0-th to ``num_sums[index]``-th to calculate empirical distributions.

        Parameters
        ----------
        schedule_index : int
            Index of schedule.
        num_sums : List[int]
            List of the number of data to caluclate the experience distribution
        seed : int, optional
            A seed used to generate random data, by default None.

        Returns
        -------
        List[Tuple[int, np.array]]
            A list of the numbers of data and empirical distribution.
        """
        data_n = max(num_sums)
        # TODO: measurement_numを得るために計算している
        # 確率分布をこの関数内とgenerate_dataメソッドの2回計算しているので、改善すること
        prob_dist = self.calc_prob_dist(schedule_index)
        measurement_num = len(prob_dist)

        data = self.generate_data(
            schedule_index=schedule_index, data_num=data_n, seed=seed
        )
        empi_dist = data_generator.calc_empi_dist(
            measurement_num=measurement_num, data=data, num_sums=num_sums
        )
        return empi_dist

    def generate_empi_dists(
        self, num_sum: int, seed: int = None
    ) -> List[Tuple[int, np.array]]:
        """Generate an empirical distributions using the data generated from the probability distributions of all schedules.

        Parameters
        ----------
        num_sum : int
            the number of data to caluclate the experience distributions
        seed : int, optional
            A seed used to generate random data, by default None.

        Returns
        -------
        List[Tuple[int, np.array]]
            A list of the numbers of data and empirical distribution.
        """
        empi_dists = []
        for i in range(len(self.schedules)):
            r = self.generate_empi_dist(i, [num_sum], seed)[0]
            empi_dists.append(r)
        return empi_dists

    def generate_empi_dists_sequence(
        self, num_sums: List[int], seeds: List[int] = None
    ) -> List[List[Tuple[int, np.array]]]:
        """Generate empirical distributions using the data generated from probability distributions of all schedules.

        Parameters
        ----------
        num_sums : List[int]
            A list of the number of data to use to calculate the experience distribution for each schedule.
        seeds : List[int], optional
            A List of seeds, by default None

        Returns
        -------
        List[List[Tuple[int, np.array]]]
            A list of tuples for the number of data and experience distribution for each schedules.
        """
        if seeds is not None and len(num_sums) != len(seeds):
            error_message = "The number of elements in 'num_sums' must be the same as the number of 'seeds';\n"
            error_message += "The length of 'num_sums': {}\n".format(len(num_sums))
            error_message += "The length of 'seeds': {}\n".format(len(seeds))
            raise ValueError(error_message)

<<<<<<< HEAD
        self._validate_eq_schedule_len(list_num_sums, "list_num_sums")
        self._validate_eq_schedule_len(seeds, "seeds")

        data_nums = [max(x) for x in list_num_sums]
        measurement_nums = [len(prob_dist) for prob_dist in self.calc_prob_dists()]
        dataset = self.generate_dataset(data_nums=data_nums, seeds=seeds)
        empi_dists_sequence = data_generator.calc_empi_dists_sequence(
            measurement_nums=measurement_nums,
            dataset=dataset,
            list_list_num_sum=list_num_sums,
        )
=======
        empi_dists_sequence = []
        for i, num_sum in enumerate(num_sums):
            seed = seeds[i] if seeds else None
            empi_dists = self.generate_empi_dists(num_sum, seed)
            empi_dists_sequence.append(empi_dists)

>>>>>>> e64315ba
        return empi_dists_sequence<|MERGE_RESOLUTION|>--- conflicted
+++ resolved
@@ -526,7 +526,6 @@
             error_message += "The length of 'seeds': {}\n".format(len(seeds))
             raise ValueError(error_message)
 
-<<<<<<< HEAD
         self._validate_eq_schedule_len(list_num_sums, "list_num_sums")
         self._validate_eq_schedule_len(seeds, "seeds")
 
@@ -538,12 +537,5 @@
             dataset=dataset,
             list_list_num_sum=list_num_sums,
         )
-=======
-        empi_dists_sequence = []
-        for i, num_sum in enumerate(num_sums):
-            seed = seeds[i] if seeds else None
-            empi_dists = self.generate_empi_dists(num_sum, seed)
-            empi_dists_sequence.append(empi_dists)
-
->>>>>>> e64315ba
+
         return empi_dists_sequence