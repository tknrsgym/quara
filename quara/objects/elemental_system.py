--- conflicted
+++ resolved
@@ -3,13 +3,9 @@
 
 
 class ElementalSystem:
-<<<<<<< HEAD
-    def __init__(self, basis: MatrixBasis):
-=======
     """個々の量子系を記述するためのクラス"""
 
-    def __init__(self):
->>>>>>> 59d09d44
+    def __init__(self, basis: MatrixBasis):
         # system_idを持たせなくても同値ではなく同一インスタンスであるかどうかの判定はisで可能だが、
         # system_idで持たせておくとうっかり同値判定（==）で比較しても異なる値として判断されるので、
         # とりあえず持たせておく
@@ -27,7 +23,6 @@
         return self._computational_basis
 
     @property
-<<<<<<< HEAD
     def hemirtian_basis(self):  # read only?
         return self._hemirtian_basis
 
@@ -35,8 +30,4 @@
 def get_with_normalized_pauli_basis() -> ElementalSystem:
     basis = matrix_basis.get_normalized_pauli_basis()
     system = ElementalSystem(basis)
-    return system
-=======
-    def hemirtian_basis_basis(self):  # read only
-        return self._hemirtian_basis
->>>>>>> 59d09d44
+    return system