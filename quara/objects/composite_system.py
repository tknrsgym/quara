--- conflicted
+++ resolved
@@ -32,11 +32,6 @@
                 raise ValueError(f"Duplicate ElementalSystem name. name={e_sys.name}")
             names.append(e_sys.name)
 
-<<<<<<< HEAD
-    def basis(self) -> MatrixBasis:
-        # calculate tensor product of ElamentalSystem list for getting new MatrixBasis
-        basis_tmp: MatrixBasis
-=======
         # Sort by name of ElementalSystem
         ## Copy to avoid affecting the original source.
         ## ElementalSystem should remain the same instance as the original source
@@ -47,9 +42,9 @@
 
         self._elemental_systems: Tuple[ElementalSystem, ...] = tuple(sored_e_syses)
 
-        # Calculate tensor product of ElamentalSystem list for getting new MatrixBasis
-        self._basis: MatrixBasis
->>>>>>> 8df86db2
+    def basis(self) -> MatrixBasis:
+        # calculate tensor product of ElamentalSystem list for getting new MatrixBasis
+        basis_tmp: MatrixBasis
 
         if len(self._elemental_systems) == 1:
             basis_tmp = self._elemental_systems[0].hemirtian_basis
