--- conflicted
+++ resolved
@@ -7,12 +7,8 @@
 
 import quara.utils.matrix_util as mutil
 from quara.objects.composite_system import CompositeSystem, ElementalSystem
-<<<<<<< HEAD
-from quara.objects.matrix_basis import MatrixBasis, get_normalized_pauli_basis
-=======
 from quara.objects.matrix_basis import (MatrixBasis, get_comp_basis,
                                         get_normalized_pauli_basis)
->>>>>>> af5cd68b
 from quara.settings import Settings
 
 
