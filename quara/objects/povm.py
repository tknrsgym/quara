import copy
import itertools
from typing import List, Tuple, Union

import numpy as np

import quara.utils.matrix_util as mutil
from quara.objects.composite_system import CompositeSystem
from quara.objects.matrix_basis import (
    MatrixBasis,
    convert_vec,
    get_normalized_pauli_basis,
)
from quara.settings import Settings


class Povm:
    """
    Positive Operator-Valued Measure
    """

    def __init__(
        self, c_sys: CompositeSystem, vecs: List[np.ndarray], is_physical: bool = True,
    ):
        """Constructor

        Parameters
        ----------
        c_sys : CompositeSystem
            CompositeSystem of this povm.
        vecs : List[np.ndarray]

        is_physical : bool, optional
            Check whether the povm is physically correct, by default True.
            If ``True``, the following requirements are met.

            - It is a set of Hermitian matrices.
            - The sum is the identity matrix.
            - positive semidefinite.

            If you want to ignore the above requirements and create a POVM object, set ``is_physical`` to ``False``.

        Raises
        ------
        ValueError
            If ``is_physical`` is ``True`` and it is not a set of Hermitian matrices
        ValueError
            If ``is_physical`` is ``True`` and the sum is not an identity matrix
        ValueError
            If ``is_physical`` is ``True`` and is not a positive semidefinite
        ValueError
            If the dim in the ``c_sys`` does not match the dim in the ``vecs``
        """
        # Set
<<<<<<< HEAD
        self._vecs: List[np.ndarray] = vecs
        self._composite_system: CompositeSystem = c_sys
        self._measurements = [len(self._vecs)]
=======
        self._vecs: Tuple[np.ndarray, ...] = tuple(copy.deepcopy(vecs))
        for b in self._vecs:
            b.setflags(write=False)

        self._composite_system: CompositeSystem = c_sys

        # Set of measurements that can be observed.
        m_length = len(bin(len(vecs) - 1).replace("0b", ""))
        m_format = "0" + str(m_length) + "b"
        measurements = [format(i, m_format) for i in range(len(vecs))]
        self._measurements: Tuple = tuple(measurements)

        # TODO: 今のところ未使用。なくても済むなら削除する
        self._measurements_map: dict = {
            i: format(i, m_format) for i in range(len(vecs))
        }

>>>>>>> 1472c65f
        self._is_physical = is_physical

        # Validation
        size = vecs[0].shape
        self._dim = int(np.sqrt(size[0]))
        size = [self._dim, self._dim]

        if is_physical:
            # Validate to meet requirements as Povm
            if not self.is_hermitian():
                # whether `vecs` is a set of Hermitian matrices
                raise ValueError("POVM must be a set of Hermitian matrices")

            if not self.is_identity():
                # whether the sum of the elements is an identity matrix or not
                raise ValueError(
                    "The sum of the elements of POVM must be an identity matrix."
                )

            if not self.is_positive_semidefinite():
                raise ValueError("Eigenvalues of POVM elements must be non-negative.")

        # Whether dim of CompositeSystem equals dim of vec
        if c_sys.dim != self._dim:
            raise ValueError(
                f"dim of CompositeSystem must equal dim of vec. dim of CompositeSystem is {c_sys.dim}. dim of vec is {self._dim}"
            )

<<<<<<< HEAD
    @property
    def measurements(self) -> List[int]:
        """Property to get numbers of measurements for each ElementalSystem.

        Returns
        -------
        List[int]
            numbers of measurements for each ElementalSystem.
        """
        return self._measurements

    def _set_measurements(self, measurements: List[int]):
        self._measurements = measurements
=======
    def measurement(self, key: str) -> np.ndarray:
        # get vec with measurement
        # |0> -> 0
        # |1> -> 1
        # |00> -> 0
        # |01> -> 1
        # |10> -> 2
        # |11> -> 3
        if key not in self._measurements:
            raise ValueError(
                "That measurement does not exist. See the list of measurements by 'measurement' property."
            )
>>>>>>> 1472c65f

    def get_measurement(self, index: Union[int, Tuple]) -> np.ndarray:
        """returns vec of measurement by index.

        Parameters
        ----------
        index : Union[int, Tuple]
            index of vec of measurement.
            if type is int, then regardes it as the index for CompositeSystem.
            if type is Tuple, then regardes it as the indices for earch ElementalSystems.
        Returns
        -------
        np.ndarray
            vec of measurement by index.

        Raises
        ------
        ValueError
            length of tuple does not equal length of the list of measurements.
        IndexError
            specified index does not exist in the list of measurements.
        """
        if type(index) == tuple:
            # whether size of tuple equals length of the list of measurements
            if len(index) != len(self._measurements):
                raise ValueError(
                    f"length of tuple must equal length of the list of measurements. length of tuple={len(index)}, length of the list of measurements={len(self._measurements)}"
                )

            # calculate index in _vecs by traversing the tuple from the back.
            # for example, if length of _measurements is 3 and each numbers are len1, len2, len3,
            # then index in _basis of tuple(x1, x2, x3) can be calculated the following expression:
            #   x1 * (len2 * len3) + x2 * len3 + x3
            temp_grobal_index = 0
            temp_len = 1
            for position, local_index in enumerate(reversed(index)):
                temp_grobal_index += local_index * temp_len
                temp_len = temp_len * (self._measurements[position])
            return self._vecs[temp_grobal_index]
        else:
            return self._vecs[index]

    def __getitem__(self, key) -> np.ndarray:
<<<<<<< HEAD
        # get vec with a serial number.
        return self._vecs[key]

    def matrices(self) -> List[np.ndarray]:
        """returns matrices of measurements.

        Returns
        -------
        List[np.ndarray]
            matrices of measurements.
        """
=======
        # Get vec with a serial number.
        return self._vecs[key]

    # TODO: [WANT] Replace the method name with a better name
    def matrixes(self) -> List[np.ndarray]:
>>>>>>> 1472c65f
        matrix_list = []
        size = (self.dim, self.dim)
        for v in self.vecs:
            matrix = np.zeros(size, dtype=np.complex128)
            for coefficient, basis in zip(v, self.composite_system.basis()):
                matrix += coefficient * basis
            matrix_list.append(matrix)
        return matrix_list

<<<<<<< HEAD
    def matrix(self, index: Union[int, Tuple]) -> np.ndarray:
        """returns matrix of measurement.

        Parameters
        ----------
        index : Union[int, Tuple]
            index of vec of measurement.
            if type is int, then regardes it as the index for CompositeSystem.
            if type is Tuple, then regardes it as the indices for earch ElementalSystems.
        Returns
        -------
        np.ndarray
            matrix of measurement.
        """
        vec = self.get_measurement(index)
=======
    def matrix(self, key: Union[int, str]) -> np.ndarray:
        if type(key) == int:
            # get vec with serial number (0, 1, 2, 4...)
            vec = self.vecs[key]
        elif type(key) == str:
            # get vec with measurement ('00', '01', '10', '11' ...)
            vec = self.measurement(key)
        else:
            raise TypeError("The type of `key` must be int or str.")
>>>>>>> 1472c65f

        size = (self.dim, self.dim)
        matrix = np.zeros(size, dtype=np.complex128)
        for coefficient, basis in zip(vec, self.composite_system.basis()):
            matrix += coefficient * basis

        return matrix

    @property
    def vecs(self) -> List[np.ndarray]:  # read only
        """Property to get vecs of povm.

        Returns
        -------
        List[np.ndarray]
            vecs of povm.
        """
        return self._vecs

    @property
<<<<<<< HEAD
    def dim(self) -> int:
        """returns dim of Povm.

        Returns
        -------
        int
            dim of Povm.
        """
=======
    def dim(self) -> int:  # read only
>>>>>>> 1472c65f
        return self._dim

    @property
    def composite_system(self) -> CompositeSystem:  # read only
        """Property to get composite system.

        Returns
        -------
        CompositeSystem
            composite system.
        """
        return self._composite_system

    @property
    def is_physical(self) -> bool:  # read only
<<<<<<< HEAD
        """returns argument ``is_physical`` specified in the constructor.

        Returns
        -------
        int
            argument ``is_physical`` specified in the constructor.
=======
        """Property to check whether the povm is physically correct.
           If ``True``, the following requirements are met.

           - It is a set of Hermitian matrices.
           - The sum is the identity matrix.
           - positive semidefinite.

        Returns
        -------
        bool
            If ``True``, the povm is physically correct.
>>>>>>> 1472c65f
        """
        return self._is_physical

    def is_hermitian(self) -> bool:
<<<<<<< HEAD
        """returns whether all matrices of Povm are Hermitian.
=======
        """Returns whether the povm is a set of Hermit matrices.
>>>>>>> 1472c65f

        Returns
        -------
        bool
<<<<<<< HEAD
        True where all matrices of Povm are Hermitian, False otherwise.
        """
        for m in self.matrices():
=======
            If `True`, the povm is a set of Hermit matrices.
        """
        for m in self.matrixes():
>>>>>>> 1472c65f
            if not mutil.is_hermitian(m):
                return False
        return True

    def is_positive_semidefinite(self, atol: float = None) -> bool:
        """Returns whether each element is positive semidifinite.

        Returns
        -------
        bool
            True where each element is positive semidifinite, False otherwise.
        """
        atol = atol if atol else Settings.get_atol()

        size = [self.dim, self.dim]
        for m in self.matrices():
            if not mutil.is_positive_semidefinite(m, atol):
                return False

        return True

    def is_identity(self) -> bool:
        """Returns whether the sum of the elements ``_vecs`` is an identity matrix.

        Returns
        -------
        bool
            If the sum of the elements ``_vecs`` is an identity matrix,
            otherwise it returns False.
        """
        sum_matrix = self._sum_matrix()
        identity = np.identity(self.dim, dtype=np.complex128)
        return np.allclose(sum_matrix, identity)

    def _sum_matrix(self):
        size = [self.dim, self.dim]
        sum_matrix = np.zeros(size, dtype=np.complex128)
        for m in self.matrices():
            sum_matrix += np.reshape(m, size)

        return sum_matrix

    def calc_eigenvalues(
        self, index: int = None
    ) -> Union[List[np.ndarray], np.ndarray]:
        """Calculates eigenvalues.

        Parameters
        ----------
        index : int, optional
            Index to obtain eigenvalues, by default None

        Returns
        -------
        Union[List[np.ndarray], np.ndarray]
            eigenvalues.
        """

        size = [self._dim, self._dim]
        if index is not None:
            v = self.matrices()[index]
            matrix = np.reshape(v, size)
            w = np.linalg.eigvals(matrix)
            return w
        else:
            w_list = []
            for v in self.matrices():
                matrix = np.reshape(v, size)
                w = np.linalg.eigvals(matrix)
                w_list.append(w)
            return w_list

    def convert_basis(self, other_basis: MatrixBasis) -> List[np.array]:
        """Calculate vector representation for ``other_basis``.

        Parameters
        ----------
        other_basis : MatrixBasis
            basis

        Returns
        -------
        List[np.array]
            Vector representation after conversion to ``other_basis`` .
        """

        converted_vecs = []
        for vec in self.vecs:
            converted_vecs.append(
                convert_vec(vec, self._composite_system.basis(), other_basis)
            )
        return converted_vecs


def _get_1q_povm_from_vecs_on_pauli_basis(
    c_sys: CompositeSystem, vecs: np.array
) -> Povm:
    # whether CompositeSystem is 1 qubit
    size = len(c_sys._elemental_systems)
    if size != 1:
        raise ValueError(f"CompositeSystem must be 1 qubit. it is {size} qubits")

    # whether dim of CompositeSystem equals 2
    if c_sys.dim != 2:
        raise ValueError(
            f"dim of CompositeSystem must equals 2.  dim of CompositeSystem is {c_sys.dim}"
        )

    # convert "vecs in Pauli basis" to "vecs in basis of CompositeSystem"
    to_vecs = [
        convert_vec(vec, get_normalized_pauli_basis(), c_sys.basis()) for vec in vecs
    ]
    povm = Povm(c_sys, to_vecs)
    return povm


def _get_x_measurement_vecs() -> List[np.array]:
    vecs = [
        1 / np.sqrt(2) * np.array([1, 1, 0, 0], dtype=np.float64),
        1 / np.sqrt(2) * np.array([1, -1, 0, 0], dtype=np.float64),
    ]
    return vecs


def _get_y_measurement_vecs() -> List[np.array]:
    vecs = [
        1 / np.sqrt(2) * np.array([1, 0, 1, 0], dtype=np.float64),
        1 / np.sqrt(2) * np.array([1, 0, -1, 0], dtype=np.float64),
    ]
    return vecs


def _get_z_measurement_vecs() -> List[np.array]:
    vecs = [
        1 / np.sqrt(2) * np.array([1, 0, 0, 1], dtype=np.float64),
        1 / np.sqrt(2) * np.array([1, 0, 0, -1], dtype=np.float64),
    ]
    return vecs


def get_x_measurement(c_sys: CompositeSystem) -> Povm:
    """returns POVM of X measurement.

    Parameters
    ----------
    c_sys : CompositeSystem
        CompositeSystem containing POVM.

    Returns
    -------
    Povm
        X measurement.

    Raises
    ------
    ValueError
        CompositeSystem is not 1quit.
    ValueError
        dim of CompositeSystem does not equal 2
    """
    povm = _get_1q_povm_from_vecs_on_pauli_basis(c_sys, _get_x_measurement_vecs())
    return povm


def get_y_measurement(c_sys: CompositeSystem) -> Povm:
    """returns POVM of Y measurement.

    Parameters
    ----------
    c_sys : CompositeSystem
        CompositeSystem containing POVM.

    Returns
    -------
    Povm
        Y measurement.

    Raises
    ------
    ValueError
        CompositeSystem is not 1quit.
    ValueError
        dim of CompositeSystem does not equal 2
    """
    povm = _get_1q_povm_from_vecs_on_pauli_basis(c_sys, _get_y_measurement_vecs())
    return povm


def get_z_measurement(c_sys: CompositeSystem) -> Povm:
    """returns POVM of Z measurement.

    Parameters
    ----------
    c_sys : CompositeSystem
        CompositeSystem containing POVM.

    Returns
    -------
    Povm
        Z measurement.

    Raises
    ------
    ValueError
        CompositeSystem is not 1quit.
    ValueError
        dim of CompositeSystem does not equal 2
    """
    povm = _get_1q_povm_from_vecs_on_pauli_basis(c_sys, _get_z_measurement_vecs())
    return povm


def _get_2q_povm_from_vecs_on_pauli_basis(
    c_sys: CompositeSystem, vecs1: np.array, vecs2: np.array
) -> Povm:
    # whether CompositeSystem is 2 qubit
    size = len(c_sys._elemental_systems)
    if size != 2:
        raise ValueError(f"CompositeSystem must be 2 qubit. it is {size} qubits")

    # whether dim of CompositeSystem equals 4
    if c_sys.dim != 4:
        raise ValueError(
            f"dim of CompositeSystem must equals 4.  dim of CompositeSystem is {c_sys.dim}"
        )

    # calculate tensor products of vecs
    vecs = [np.kron(val1, val2) for val1, val2 in itertools.product(vecs1, vecs2)]

    # convert "vecs in Pauli basis" to "vecs in basis of CompositeSystem"
    to_vecs = [
        convert_vec(vec, get_normalized_pauli_basis(n_qubit=2), c_sys.basis())
        for vec in vecs
    ]
    povm = Povm(c_sys, to_vecs)
    return povm


def get_xx_measurement(c_sys: CompositeSystem) -> Povm:
    """returns POVM of XX measurement.

    Parameters
    ----------
    c_sys : CompositeSystem
        CompositeSystem containing POVM.

    Returns
    -------
    Povm
        XX measurement.

    Raises
    ------
    ValueError
        CompositeSystem is not 2quit.
    ValueError
        dim of CompositeSystem does not equal 4
    """
    povm = _get_2q_povm_from_vecs_on_pauli_basis(
        c_sys, _get_x_measurement_vecs(), _get_x_measurement_vecs()
    )
    return povm


def get_xy_measurement(c_sys: CompositeSystem) -> Povm:
    """returns POVM of XY measurement.

    Parameters
    ----------
    c_sys : CompositeSystem
        CompositeSystem containing POVM.

    Returns
    -------
    Povm
        XY measurement.

    Raises
    ------
    ValueError
        CompositeSystem is not 2quit.
    ValueError
        dim of CompositeSystem does not equal 4
    """
    povm = _get_2q_povm_from_vecs_on_pauli_basis(
        c_sys, _get_x_measurement_vecs(), _get_y_measurement_vecs()
    )
    return povm


def get_xz_measurement(c_sys: CompositeSystem) -> Povm:
    """returns POVM of XZ measurement.

    Parameters
    ----------
    c_sys : CompositeSystem
        CompositeSystem containing POVM.

    Returns
    -------
    Povm
        XZ measurement.

    Raises
    ------
    ValueError
        CompositeSystem is not 2quit.
    ValueError
        dim of CompositeSystem does not equal 4
    """
    povm = _get_2q_povm_from_vecs_on_pauli_basis(
        c_sys, _get_x_measurement_vecs(), _get_z_measurement_vecs()
    )
    return povm


def get_yx_measurement(c_sys: CompositeSystem) -> Povm:
    """returns POVM of YX measurement.

    Parameters
    ----------
    c_sys : CompositeSystem
        CompositeSystem containing POVM.

    Returns
    -------
    Povm
        YX measurement.

    Raises
    ------
    ValueError
        CompositeSystem is not 2quit.
    ValueError
        dim of CompositeSystem does not equal 4
    """
    povm = _get_2q_povm_from_vecs_on_pauli_basis(
        c_sys, _get_y_measurement_vecs(), _get_x_measurement_vecs()
    )
    return povm


def get_yy_measurement(c_sys: CompositeSystem) -> Povm:
    """returns POVM of YY measurement.

    Parameters
    ----------
    c_sys : CompositeSystem
        CompositeSystem containing POVM.

    Returns
    -------
    Povm
        YY measurement.

    Raises
    ------
    ValueError
        CompositeSystem is not 2quit.
    ValueError
        dim of CompositeSystem does not equal 4
    """
    povm = _get_2q_povm_from_vecs_on_pauli_basis(
        c_sys, _get_y_measurement_vecs(), _get_y_measurement_vecs()
    )
    return povm


def get_yz_measurement(c_sys: CompositeSystem) -> Povm:
    """returns POVM of YZ measurement.

    Parameters
    ----------
    c_sys : CompositeSystem
        CompositeSystem containing POVM.

    Returns
    -------
    Povm
        YZ measurement.

    Raises
    ------
    ValueError
        CompositeSystem is not 2quit.
    ValueError
        dim of CompositeSystem does not equal 4
    """
    povm = _get_2q_povm_from_vecs_on_pauli_basis(
        c_sys, _get_y_measurement_vecs(), _get_z_measurement_vecs()
    )
    return povm


def get_zx_measurement(c_sys: CompositeSystem) -> Povm:
    """returns POVM of ZX measurement.

    Parameters
    ----------
    c_sys : CompositeSystem
        CompositeSystem containing POVM.

    Returns
    -------
    Povm
        ZX measurement.

    Raises
    ------
    ValueError
        CompositeSystem is not 2quit.
    ValueError
        dim of CompositeSystem does not equal 4
    """
    povm = _get_2q_povm_from_vecs_on_pauli_basis(
        c_sys, _get_z_measurement_vecs(), _get_x_measurement_vecs()
    )
    return povm


def get_zy_measurement(c_sys: CompositeSystem) -> Povm:
    """returns POVM of ZY measurement.

    Parameters
    ----------
    c_sys : CompositeSystem
        CompositeSystem containing POVM.

    Returns
    -------
    Povm
        ZY measurement.

    Raises
    ------
    ValueError
        CompositeSystem is not 2quit.
    ValueError
        dim of CompositeSystem does not equal 4
    """
    povm = _get_2q_povm_from_vecs_on_pauli_basis(
        c_sys, _get_z_measurement_vecs(), _get_y_measurement_vecs()
    )
    return povm


def get_zz_measurement(c_sys: CompositeSystem) -> Povm:
    """returns POVM of ZZ measurement.

    Parameters
    ----------
    c_sys : CompositeSystem
        CompositeSystem containing POVM.

    Returns
    -------
    Povm
        ZZ measurement.

    Raises
    ------
    ValueError
        CompositeSystem is not 2quit.
    ValueError
        dim of CompositeSystem does not equal 4
    """
    povm = _get_2q_povm_from_vecs_on_pauli_basis(
        c_sys, _get_z_measurement_vecs(), _get_z_measurement_vecs()
    )
    return povm<|MERGE_RESOLUTION|>--- conflicted
+++ resolved
@@ -52,29 +52,9 @@
             If the dim in the ``c_sys`` does not match the dim in the ``vecs``
         """
         # Set
-<<<<<<< HEAD
         self._vecs: List[np.ndarray] = vecs
         self._composite_system: CompositeSystem = c_sys
         self._measurements = [len(self._vecs)]
-=======
-        self._vecs: Tuple[np.ndarray, ...] = tuple(copy.deepcopy(vecs))
-        for b in self._vecs:
-            b.setflags(write=False)
-
-        self._composite_system: CompositeSystem = c_sys
-
-        # Set of measurements that can be observed.
-        m_length = len(bin(len(vecs) - 1).replace("0b", ""))
-        m_format = "0" + str(m_length) + "b"
-        measurements = [format(i, m_format) for i in range(len(vecs))]
-        self._measurements: Tuple = tuple(measurements)
-
-        # TODO: 今のところ未使用。なくても済むなら削除する
-        self._measurements_map: dict = {
-            i: format(i, m_format) for i in range(len(vecs))
-        }
-
->>>>>>> 1472c65f
         self._is_physical = is_physical
 
         # Validation
@@ -103,7 +83,6 @@
                 f"dim of CompositeSystem must equal dim of vec. dim of CompositeSystem is {c_sys.dim}. dim of vec is {self._dim}"
             )
 
-<<<<<<< HEAD
     @property
     def measurements(self) -> List[int]:
         """Property to get numbers of measurements for each ElementalSystem.
@@ -117,20 +96,6 @@
 
     def _set_measurements(self, measurements: List[int]):
         self._measurements = measurements
-=======
-    def measurement(self, key: str) -> np.ndarray:
-        # get vec with measurement
-        # |0> -> 0
-        # |1> -> 1
-        # |00> -> 0
-        # |01> -> 1
-        # |10> -> 2
-        # |11> -> 3
-        if key not in self._measurements:
-            raise ValueError(
-                "That measurement does not exist. See the list of measurements by 'measurement' property."
-            )
->>>>>>> 1472c65f
 
     def get_measurement(self, index: Union[int, Tuple]) -> np.ndarray:
         """returns vec of measurement by index.
@@ -174,7 +139,6 @@
             return self._vecs[index]
 
     def __getitem__(self, key) -> np.ndarray:
-<<<<<<< HEAD
         # get vec with a serial number.
         return self._vecs[key]
 
@@ -186,13 +150,6 @@
         List[np.ndarray]
             matrices of measurements.
         """
-=======
-        # Get vec with a serial number.
-        return self._vecs[key]
-
-    # TODO: [WANT] Replace the method name with a better name
-    def matrixes(self) -> List[np.ndarray]:
->>>>>>> 1472c65f
         matrix_list = []
         size = (self.dim, self.dim)
         for v in self.vecs:
@@ -202,7 +159,6 @@
             matrix_list.append(matrix)
         return matrix_list
 
-<<<<<<< HEAD
     def matrix(self, index: Union[int, Tuple]) -> np.ndarray:
         """returns matrix of measurement.
 
@@ -218,17 +174,6 @@
             matrix of measurement.
         """
         vec = self.get_measurement(index)
-=======
-    def matrix(self, key: Union[int, str]) -> np.ndarray:
-        if type(key) == int:
-            # get vec with serial number (0, 1, 2, 4...)
-            vec = self.vecs[key]
-        elif type(key) == str:
-            # get vec with measurement ('00', '01', '10', '11' ...)
-            vec = self.measurement(key)
-        else:
-            raise TypeError("The type of `key` must be int or str.")
->>>>>>> 1472c65f
 
         size = (self.dim, self.dim)
         matrix = np.zeros(size, dtype=np.complex128)
@@ -249,7 +194,6 @@
         return self._vecs
 
     @property
-<<<<<<< HEAD
     def dim(self) -> int:
         """returns dim of Povm.
 
@@ -258,9 +202,6 @@
         int
             dim of Povm.
         """
-=======
-    def dim(self) -> int:  # read only
->>>>>>> 1472c65f
         return self._dim
 
     @property
@@ -276,14 +217,6 @@
 
     @property
     def is_physical(self) -> bool:  # read only
-<<<<<<< HEAD
-        """returns argument ``is_physical`` specified in the constructor.
-
-        Returns
-        -------
-        int
-            argument ``is_physical`` specified in the constructor.
-=======
         """Property to check whether the povm is physically correct.
            If ``True``, the following requirements are met.
 
@@ -295,29 +228,18 @@
         -------
         bool
             If ``True``, the povm is physically correct.
->>>>>>> 1472c65f
         """
         return self._is_physical
 
     def is_hermitian(self) -> bool:
-<<<<<<< HEAD
-        """returns whether all matrices of Povm are Hermitian.
-=======
         """Returns whether the povm is a set of Hermit matrices.
->>>>>>> 1472c65f
 
         Returns
         -------
         bool
-<<<<<<< HEAD
-        True where all matrices of Povm are Hermitian, False otherwise.
+            If `True`, the povm is a set of Hermit matrices.
         """
         for m in self.matrices():
-=======
-            If `True`, the povm is a set of Hermit matrices.
-        """
-        for m in self.matrixes():
->>>>>>> 1472c65f
             if not mutil.is_hermitian(m):
                 return False
         return True
