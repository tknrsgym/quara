from typing import List, Union

import numpy as np

import quara.utils.matrix_util as mutil
from quara.objects.composite_system import CompositeSystem
from quara.objects.matrix_basis import MatrixBasis, convert_vec
from quara.settings import Settings


class Povm:
    """
    Positive Operator-Valued Measure
    """

    def __init__(self, c_sys: CompositeSystem, vecs: List[np.ndarray]):

        # Validation
        ## Validate whether `vecs` is a set of Hermitian matrices
        # TODO: Consider using VectorizedMatrixBasis
        size = vecs[0].shape
        self._dim = int(np.sqrt(size[0]))
        size = [self._dim, self._dim]
        for v in vecs:
            if not mutil.is_hermitian(np.reshape(v, size)):
                raise ValueError("POVM must be a set of Hermitian matrices")

        # TODO: put back
        # if not self._is_identity(vecs):
        #     # whether the sum of the elements is an identity matrix or not
        #     raise ValueError(
        #         "The sum of the elements of POVM must be an identity matrix."
        #     )

        # if not self._is_positive_semidefinite(vecs):
        #     raise ValueError("Eigenvalues of POVM elements must be non-negative.")

        # Whether dim of CompositeSystem equals dim of vec
        if c_sys.dim != self._dim:
            raise ValueError(
                f"dim of CompositeSystem must equal dim of vec. dim of CompositeSystem is {c_sys.dim}. dim of vec is {self._dim}"
            )

        # Set
        self._composite_system: CompositeSystem = c_sys

        # TODO: consider make it tuple of np.ndarray
        self._vecs: List[np.ndarray] = vecs
        # 観測されうる測定値の集合
        self._measurements: list

    def __getitem__(self, key: int):
        return self._vecs[key]

    @property
    def vecs(self) -> List[np.ndarray]:  # read only
        """Property to get vecs of povm.

        Returns
        -------
        List[np.ndarray]
            vecs of povm.
        """
        return self._vecs

    @property
    def composite_system(self) -> CompositeSystem:
        """Property to get composite system.

        Returns
        -------
        CompositeSystem
            composite system.
        """
        return self._composite_system

<<<<<<< HEAD
    def _is_positive_semidefinite(
        self, vecs=None, atol: float = Settings.get_atol()
    ) -> bool:
=======
    def _is_positive_semidefinite(self, vecs=None, atol: float = None) -> bool:
>>>>>>> bb59f740
        """Returns whether each element is positive semidifinite.

        Returns
        -------
        bool
            True where each element is positive semidifinite, False otherwise.
        """
        atol = atol if atol else Settings.get_atol()

        vecs = vecs if vecs else self._vecs
        size = [self._dim, self._dim]
        for v in vecs:
            if not mutil.is_positive_semidefinite(np.reshape(v, size), atol):
                return False

        return True

    def _is_identity(self, vecs=None) -> bool:
        """Returns whether the sum of the elements ``_vecs`` is an identity matrix.

        Returns
        -------
        bool
            If the sum of the elements ``_vecs`` is an identity matrix,
            otherwise it returns False.
        """

        vecs = vecs if vecs else self._vecs
        size = [self._dim, self._dim]
        sum_matrix = np.zeros(size, dtype=np.complex128)
        for v in vecs:
            sum_matrix += np.reshape(v, size)

        identity = np.identity(self._dim, dtype=np.complex128)
        return np.allclose(sum_matrix, identity)

    def calc_eigenvalues(
        self, index: int = None
    ) -> Union[List[np.ndarray], np.ndarray]:
        """Calculates eigenvalues.

        Parameters
        ----------
        index : int, optional
            Index to obtain eigenvalues, by default None

        Returns
        -------
        Union[List[np.ndarray], np.ndarray]
            eigenvalues.
        """

        size = [self._dim, self._dim]
        if index is not None:
            v = self._vecs[index]
            matrix = np.reshape(v, size)
            w = np.linalg.eigvals(matrix)
            return w
        else:
            w_list = []
            for v in self._vecs:
                matrix = np.reshape(v, size)
                w = np.linalg.eigvals(matrix)
                w_list.append(w)
            return w_list

    def convert_basis(self, other_basis: MatrixBasis) -> List[np.array]:
        """Calculate vector representation for ``other_basis``.

        Parameters
        ----------
        other_basis : MatrixBasis
            basis

        Returns
        -------
        List[np.array]
            Vector representation after conversion to ``other_basis`` .
        """

        converted_vecs = []
        for vec in self._vecs:
            converted_vecs.append(
                convert_vec(vec, self._composite_system.basis(), other_basis)
            )
        return converted_vecs<|MERGE_RESOLUTION|>--- conflicted
+++ resolved
@@ -74,13 +74,7 @@
         """
         return self._composite_system
 
-<<<<<<< HEAD
-    def _is_positive_semidefinite(
-        self, vecs=None, atol: float = Settings.get_atol()
-    ) -> bool:
-=======
     def _is_positive_semidefinite(self, vecs=None, atol: float = None) -> bool:
->>>>>>> bb59f740
         """Returns whether each element is positive semidifinite.
 
         Returns
