--- conflicted
+++ resolved
@@ -385,7 +385,6 @@
     return state
 
 
-<<<<<<< HEAD
 def get_a_1q(c_sys: CompositeSystem) -> State:
     # whether dim of CompositeSystem equals 2
     if c_sys.dim != 2:
@@ -428,7 +427,6 @@
     to_vec = convert_vec(from_vec, c_sys.comp_basis(), c_sys.basis())
     state = State(c_sys, to_vec.real.astype(np.float64))
     return state
-=======
 # pure statevector of 1-qutrit, axis=01
 
 
@@ -652,4 +650,3 @@
     """
     vec = np.array([0, 0, 1], dtype=np.float64)
     return vec
->>>>>>> 3c6683fe
