import numpy as np
import quara.utils.matrix_util as mutil

from typing import List
from typing import Tuple


def to_vect(source: "MatrixBasis") -> "VectorizedMatrixBasis":
    return VectorizedMatrixBasis(source)


class Basis:
    def __init__(self, basis: List[np.ndarray]):
        self._basis = basis

    @property
    def basis(self):  # read only
        return self._basis

    def __getitem__(self, index: int) -> np.ndarray:
        # return B_{\alpha}
        return np.copy(self._basis[index])

    def __len__(self):
        """returns number of basis.
        Returns
        -------
        int
            number of basis.
        """
        return len(self._basis)

    def __iter__(self):
        return iter(self._basis)

    def __str__(self):
        return str(self._basis)


class MatrixBasis(Basis):
    def __init__(self, basis: List[np.ndarray]):
        self._basis = basis
        self._dim = self[0].shape[0]

        if not self._is_squares():
            raise ValueError("Invalid argument. There is a non-square matrix.")

        if not self._is_same_size():
            raise ValueError(
                "Invalid argument. The sizes of the matrices are different."
            )

        if not self._is_basis():
            raise ValueError("Invalid argument. `basis` is not basis.")

    @property
    def dim(self) -> int:
        """returns dim of matrix.
        
        Returns
        -------
        int
            dim of matrix
        """
        return self._dim

    def to_vect(self) -> "VectorizedMatrixBasis":
        """returns the class that vectorizes itself.
        
        Returns
        -------
        VectorizedMatrixBasis
            the class that vectorizes itself
        """
        return to_vect(self)

    def _is_squares(self) -> bool:
<<<<<<< HEAD
        """returns whether all matrices are square.
        
        Returns
        -------
        bool
            True where all matrices are square, False otherwise.
        """
=======
        # すべての行列が正方行列かどうかのチェック
>>>>>>> 76f1e940
        for mat in self:
            row, column = mat.shape
            if row != column:
                return False
        return True

    def _is_same_size(self) -> bool:
<<<<<<< HEAD
        """returns whether all matrices are the same size.
        
        Returns
        -------
        bool
            True where all matrices are the same size, False otherwise.
        """
=======
        # すべての行列がサイズが一致しているかどうかのチェック
>>>>>>> 76f1e940
        for index in range(len(self) - 1):
            if self[index].shape != self[index + 1].shape:
                return False
        return True

    def _is_basis(self) -> bool:
        """returns whether matrices are basis.
        
        Returns
        -------
        bool
            True where matrices are basis, False otherwise.
        """
        row_list = [mat.reshape(1, -1)[0] for mat in self]
        rank = np.linalg.matrix_rank(row_list)
        return rank >= self.dim ** 2

    def is_orthogonal(self) -> bool:
<<<<<<< HEAD
        """returns whether matrices are orthogonal.
        
        Returns
        -------
        bool
            True where matrices are orthogonal, False otherwise.
        """
=======
        # 直交性のチェック
>>>>>>> 76f1e940
        for index, left in enumerate(self.basis[:-1]):
            for right in self.basis[index + 1 :]:
                i_product = mutil.inner_product(left, right)
                if not np.isclose(i_product, 0):
                    return False
        return True

    def is_normal(self) -> bool:
        """returns whether matrices are normalized.
        
        Returns
        -------
        bool
            True where matrices are normalized, False otherwise.
        """
        for mat in self:
            i_product = mutil.inner_product(mat, mat)
            if not np.isclose(i_product, 1):
                return False
        return True

    def is_hermitian(self) -> bool:
        """returns whether matrices are Hermitian.
        
        Returns
        -------
        bool
            True where matrices are Hermitian, False otherwise.
        """
        # TODO globalなatolを指定すること
        for mat in self:
            if not mutil.is_hermitian(mat):
                return False
        return True

    def is_scalar_mult_of_identity(self) -> bool:
        """returns whether first matrix is constant multiple of identity matrix.
        
        Returns
        -------
        bool
            True where first matrix is constant multiple of identity matrix, False otherwise.
        """
        mat = self[0]
        scalar = mat[0, 0]
        identity = np.identity(self._dim, dtype=np.complex128)
        return np.allclose(scalar * identity, mat)

    def is_trace_less(self) -> bool:
        """returns whether matrices are traceless except for first matrix.
        
        Returns
        -------
        bool
            True where matrices are traceless except for first matrix, False otherwise.
        """
        for index in range(1, len(self)):
            mat = self[index]
            tr = np.trace(mat)
            if tr != 0:
                return False
        return True

    def size(self) -> Tuple[int, int]:
        """returns shape(=size) of basis.

        Returns
        -------
        Tuple[int, int]
            shape(=size) of basis.
        """
        return self[0].shape


class VectorizedMatrixBasis(Basis):
    def __init__(self, source: MatrixBasis):
        # 現状は、一旦MatrixBasisでくることだけが想定されている
        # もともとベクトル化されたnp.ndarrayがくることは想定されていない
        self._org_basis: MatrixBasis = source
        self._basis: List[np.ndarray] = []

        # vectorize
        # これはutilに置いてもいいかもしれない
        for b in self._org_basis:
            b_vect = b.copy()
            self._basis.append(b_vect.flatten())

    @property
    def org_basis(self):  # read only
        return self._org_basis

    @property
    def dim(self):
        return self._org_basis.dim

    def is_hermitian(self) -> bool:
        return self._org_basis.is_hermitian()

    def is_orthogonal(self) -> bool:
        return self._org_basis.is_orthogonal()

    def is_normal(self) -> bool:
        return self._org_basis.is_normal()

    def is_scalar_mult_of_identity(self) -> bool:
        return self._org_basis.is_scalar_mult_of_identity()

    def is_trace_less(self) -> bool:
        return self._org_basis.is_trace_less()


def get_comp_basis() -> MatrixBasis:
    """returns computational basis.

    Returns
    -------
    MatrixBasis
        computational basis ``[|00><00|, |01><01|, |10><10|, |11><11|]``
    """
    array00 = np.array([[1, 0], [0, 0]], dtype=np.complex128)
    array01 = np.array([[0, 1], [0, 0]], dtype=np.complex128)
    array10 = np.array([[0, 0], [1, 0]], dtype=np.complex128)
    array11 = np.array([[0, 0], [0, 1]], dtype=np.complex128)
    comp_basis = MatrixBasis([array00, array01, array10, array11])

    return comp_basis


def get_pauli_basis() -> MatrixBasis:
    """returns Pauli basis.

    Returns
    -------
    MatrixBasis
        Pauli basis ``[I, X, Y, Z]``
    """
    identity = np.array([[1, 0], [0, 1]], dtype=np.complex128)
    pauli_x = np.array([[0, 1], [1, 0]], dtype=np.complex128)
    pauli_y = np.array([[0, -1j], [1j, 0]], dtype=np.complex128)
    pauli_z = np.array([[1, 0], [0, -1]], dtype=np.complex128)
    pauli_basis = MatrixBasis([identity, pauli_x, pauli_y, pauli_z])

    return pauli_basis


def get_normalized_pauli_basis() -> MatrixBasis:
    """returns normalized Pauli basis.

    Returns
    -------
    MatrixBasis
        Pauli basis ``\frac{1}{\sqrt{2}}[I, X, Y, Z]``
    """
    identity = 1 / np.sqrt(2) * np.array([[1, 0], [0, 1]], dtype=np.complex128)
    pauli_x = 1 / np.sqrt(2) * np.array([[0, 1], [1, 0]], dtype=np.complex128)
    pauli_y = 1 / np.sqrt(2) * np.array([[0, -1j], [1j, 0]], dtype=np.complex128)
    pauli_z = 1 / np.sqrt(2) * np.array([[1, 0], [0, -1]], dtype=np.complex128)
    pauli_basis = MatrixBasis([identity, pauli_x, pauli_y, pauli_z])

    return pauli_basis


def get_gell_mann_basis() -> MatrixBasis:
    identity = np.sqrt(2 / 3) * np.eye(3, dtype=np.complex128)
    l_1 = np.array([[0, 1, 0], [1, 0, 0], [0, 0, 0]], dtype=np.complex128)
    l_2 = np.array([[0, -1j, 0], [1j, 0, 0], [0, 0, 0]], dtype=np.complex128)
    l_3 = np.array([[1, 0, 0], [0, -1, 0], [0, 0, 0]], dtype=np.complex128)
    l_4 = np.array([[0, 0, 1], [0, 0, 0], [1, 0, 0]], dtype=np.complex128)
    l_5 = np.array([[0, 0, -1j], [0, 0, 0], [1j, 0, 0]], dtype=np.complex128)
    l_6 = np.array([[0, 0, 0], [0, 0, 1], [0, 1, 0]], dtype=np.complex128)
    l_7 = np.array([[0, 0, 0], [0, 0, -1j], [0, 1j, 0]], dtype=np.complex128)
    l_8 = (
        1
        / np.sqrt(3)
        * np.array([[1, 0, 0], [0, 1, 0], [0, 0, -2]], dtype=np.complex128)
    )

    gell_mann_basis = MatrixBasis([identity, l_1, l_2, l_3, l_4, l_5, l_6, l_7, l_8])
    return gell_mann_basis


def get_normalized_gell_mann_basis() -> MatrixBasis:
    identity = np.sqrt(2 / 3) * np.eye(3, dtype=np.complex128)
    l_1 = np.array([[0, 1, 0], [1, 0, 0], [0, 0, 0]], dtype=np.complex128)
    l_2 = np.array([[0, -1j, 0], [1j, 0, 0], [0, 0, 0]], dtype=np.complex128)
    l_3 = np.array([[1, 0, 0], [0, -1, 0], [0, 0, 0]], dtype=np.complex128)
    l_4 = np.array([[0, 0, 1], [0, 0, 0], [1, 0, 0]], dtype=np.complex128)
    l_5 = np.array([[0, 0, -1j], [0, 0, 0], [1j, 0, 0]], dtype=np.complex128)
    l_6 = np.array([[0, 0, 0], [0, 0, 1], [0, 1, 0]], dtype=np.complex128)
    l_7 = np.array([[0, 0, 0], [0, 0, -1j], [0, 1j, 0]], dtype=np.complex128)
    l_8 = (
        1
        / np.sqrt(3)
        * np.array([[1, 0, 0], [0, 1, 0], [0, 0, -2]], dtype=np.complex128)
    )
    source = [
        1 / np.sqrt(2) * x for x in [identity, l_1, l_2, l_3, l_4, l_5, l_6, l_7, l_8]
    ]
    gell_mann_basis = MatrixBasis(source)
    return gell_mann_basis<|MERGE_RESOLUTION|>--- conflicted
+++ resolved
@@ -75,7 +75,6 @@
         return to_vect(self)
 
     def _is_squares(self) -> bool:
-<<<<<<< HEAD
         """returns whether all matrices are square.
         
         Returns
@@ -83,9 +82,6 @@
         bool
             True where all matrices are square, False otherwise.
         """
-=======
-        # すべての行列が正方行列かどうかのチェック
->>>>>>> 76f1e940
         for mat in self:
             row, column = mat.shape
             if row != column:
@@ -93,7 +89,6 @@
         return True
 
     def _is_same_size(self) -> bool:
-<<<<<<< HEAD
         """returns whether all matrices are the same size.
         
         Returns
@@ -101,9 +96,6 @@
         bool
             True where all matrices are the same size, False otherwise.
         """
-=======
-        # すべての行列がサイズが一致しているかどうかのチェック
->>>>>>> 76f1e940
         for index in range(len(self) - 1):
             if self[index].shape != self[index + 1].shape:
                 return False
@@ -122,7 +114,6 @@
         return rank >= self.dim ** 2
 
     def is_orthogonal(self) -> bool:
-<<<<<<< HEAD
         """returns whether matrices are orthogonal.
         
         Returns
@@ -130,9 +121,6 @@
         bool
             True where matrices are orthogonal, False otherwise.
         """
-=======
-        # 直交性のチェック
->>>>>>> 76f1e940
         for index, left in enumerate(self.basis[:-1]):
             for right in self.basis[index + 1 :]:
                 i_product = mutil.inner_product(left, right)
