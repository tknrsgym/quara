--- conflicted
+++ resolved
@@ -835,19 +835,6 @@
         )
 
     # "converted_vec"_{\alpha} = \sum_{\beta} Tr["to_basis"_{\beta}^{\dagger} "from_basis"_{\alpha}] "from_vec"_{\alpha}
-<<<<<<< HEAD
-=======
-
-    # representation_matrix = [
-    #     np.vdot(val1, val2) for val1, val2 in itertools.product(to_basis, from_basis)
-    # ]
-    # If there is a way to keep it as a sparse matrix, change it.
-    def _dot(val1, val2):
-        val1 = val1.toarray().flatten()
-        val2 = val2.toarray().flatten()
-        return np.vdot(val1, val2)
-
->>>>>>> 3bf78fa1
     representation_matrix = [
         mutil.vdot(val1, val2) for val1, val2 in itertools.product(to_basis, from_basis)
     ]
