from abc import abstractmethod
import logging
from typing import Callable, Dict, List, Tuple, Union

import numpy as np

from quara.objects.composite_system import CompositeSystem
from quara.settings import Settings

logger = logging.getLogger(__name__)


class QOperation:
    def __init__(
        self,
        c_sys: CompositeSystem,
        is_physicality_required: bool = True,
        is_estimation_object: bool = True,
        on_para_eq_constraint: bool = True,
        on_algo_eq_constraint: bool = True,
        on_algo_ineq_constraint: bool = True,
        eps_proj_physical: float = None,
    ):
        """Constructor

        Parameters
        ----------
        c_sys : CompositeSystem
            CompositeSystem of this QOperation.
        is_physicality_required : bool, optional
            whether this QOperation is physicality required, by default True
        is_estimation_object : bool, optional
            whether this QOperation is estimation object, by default True
        on_para_eq_constraint : bool, optional
            whether this QOperation is on parameter equality constraint, by default True
        on_algo_eq_constraint : bool, optional
            whether this QOperation is on algorithm equality constraint, by default True
        on_algo_ineq_constraint : bool, optional
            whether this QOperation is on algorithm inequality constraint, by default True
        eps_proj_physical : float, optional
            epsiron that is projection algorithm error threshold for being physical, by default :func:`~quara.settings.Settings.get_atol` / 10.0

        Raises
        ------
        ValueError
            ``eps_proj_physical`` is negative.
        """
        eps_proj_physical = (
            eps_proj_physical if eps_proj_physical else Settings.get_atol() / 10.0
        )
        # Validation
        if eps_proj_physical < 0:
            raise ValueError("'eps_proj_physical' must be non-negative.")

        # Set
        self._composite_system: CompositeSystem = c_sys
        self._is_physicality_required = is_physicality_required
        self._is_estimation_object = is_estimation_object
        self._on_para_eq_constraint: bool = on_para_eq_constraint
        self._on_algo_eq_constraint: bool = on_algo_eq_constraint
        self._on_algo_ineq_constraint: bool = on_algo_ineq_constraint
        self._eps_proj_physical = eps_proj_physical

    @property
    def composite_system(self) -> CompositeSystem:  # read only
        """Property to get composite system.

        Returns
        -------
        CompositeSystem
            composite system.
        """
        return self._composite_system

    @property
    def is_physicality_required(self) -> bool:  # read only
        """returns whether this QOperation is physicality required.

        Returns
        -------
        bool
            whether this QOperation is physicality required.
        """
        return self._is_physicality_required

    @property
    def is_estimation_object(self) -> bool:  # read only
        """returns whether this QOperation is estimation object.

        Returns
        -------
        bool
            whether this QOperation is estimation object.
        """
        return self._is_estimation_object

    @property
    def on_para_eq_constraint(self) -> bool:  # read only
        """returns whether this QOperation is on parameter equality constraint.

        Returns
        -------
        bool
            whether this QOperation is on parameter equality constraint.
        """
        return self._on_para_eq_constraint

    @property
    def on_algo_eq_constraint(self) -> bool:  # read only
        """returns whether this QOperation is on algorithm equality constraint.

        Returns
        -------
        bool
            whether this QOperation is on algorithm equality constraint.
        """
        return self._on_algo_eq_constraint

    @property
    def on_algo_ineq_constraint(self) -> bool:  # read only
        """returns whether this QOperation is on algorithm inequality constraint.

        Returns
        -------
        bool
            whether this QOperation is on algorithm inequality constraint.
        """
        return self._on_algo_ineq_constraint

    @property
    def eps_proj_physical(self) -> float:  # read only
        """returns epsiron that is projection algorithm error threshold for being physical.

        Returns
        -------
        float
            epsiron that is projection algorithm error threshold for being physical.
        """
        return self._eps_proj_physical

    @abstractmethod
<<<<<<< HEAD
    def is_eq_constraint_satisfied(self, atol: float = None):
        raise NotImplementedError()

    @abstractmethod
    def is_ineq_constraint_satisfied(self, atol: float = None):
=======
    def estimation_object_type(self) -> type:
        """returns type of estimation object.

        Returns
        -------
        type
            type of estimation object.

        Raises
        ------
        NotImplementedError
            this function does not be implemented in the subclass.
        """
>>>>>>> 2b99978e
        raise NotImplementedError()

    @abstractmethod
    def is_physical(
        self, atol_eq_const: float = None, atol_ineq_const: float = None
    ) -> bool:
<<<<<<< HEAD
        """returns whether the qoperation is physically correct.
=======
        """returns whether the state is physically correct.
>>>>>>> 2b99978e

        Parameters
        ----------
        atol_eq_const : float, optional
            Error tolerance used to determine if the equality constraint is satisfied. The absolute tolerance parameter, uses :func:`~quara.settings.Settings.get_atol` by default.
        atol_ineq_const : float, optional
            Error tolerance used to determine if the inequality constraint is satisfied. The absolute tolerance parameter, uses :func:`~quara.settings.Settings.get_atol` by default.

        Returns
        -------
        bool
            whether the qoperation is physically correct.
        """
        return self.is_eq_constraint_satisfied(
            atol_eq_const
        ) and self.is_ineq_constraint_satisfied(atol_ineq_const)

    @abstractmethod
    def set_zero(self):
        """sets parameters to zero.

        this function must be implemented in the subclass.

        Raises
        ------
        NotImplementedError
            this function does not be implemented in the subclass.
        """
        raise NotImplementedError()

    def generate_zero_obj(self) -> "QOperation":
        """returns zero object of QOperation.

        Returns
        -------
        QOperation
            zero object of QOperation.
        """
        new_value = self._generate_zero_obj()
        new_qoperation = self.__class__(
            self.composite_system,
            new_value,
            is_physicality_required=False,
            is_estimation_object=False,
            on_para_eq_constraint=self.on_para_eq_constraint,
            on_algo_eq_constraint=self.on_algo_eq_constraint,
            on_algo_ineq_constraint=self.on_algo_ineq_constraint,
            eps_proj_physical=self.eps_proj_physical,
        )
        return new_qoperation

    @abstractmethod
    def _generate_zero_obj(self):
        """returns ``np.array`` which zero object of QOperation has.

        this function is called from :func:`~quara.objects.qoperation.QOperation.generate_zero_obj`.

        Raises
        ------
        NotImplementedError
            this function does not be implemented in the subclass.
        """
        raise NotImplementedError()

    def generate_origin_obj(self) -> "QOperation":
        """returns origin object of QOperation.

        Returns
        -------
        QOperation
            origin object of QOperation.
        """
        new_value = self._generate_origin_obj()
        new_qoperation = self.__class__(
            self.composite_system,
            new_value,
            is_physicality_required=False,
            is_estimation_object=False,
            on_para_eq_constraint=self.on_para_eq_constraint,
            on_algo_eq_constraint=self.on_algo_eq_constraint,
            on_algo_ineq_constraint=self.on_algo_ineq_constraint,
            eps_proj_physical=self.eps_proj_physical,
        )
        return new_qoperation

    @abstractmethod
    def _generate_origin_obj(self):
        """returns ``np.array`` which origin object of QOperation has.

        this function is called from :func:`~quara.objects.qoperation.QOperation.generate_origin_obj`.

        Raises
        ------
        NotImplementedError
            this function does not be implemented in the subclass.
        """
        raise NotImplementedError()

    def copy(self) -> "QOperation":
        """returns copy of QOperation.

        Returns
        -------
        QOperation
            copy of QOperation.
        """
        new_value = self._copy()
        new_qoperation = self.__class__(
            self.composite_system,
            new_value,
            is_physicality_required=self.is_physicality_required,
            is_estimation_object=self.is_estimation_object,
            on_para_eq_constraint=self.on_para_eq_constraint,
            on_algo_eq_constraint=self.on_algo_eq_constraint,
            on_algo_ineq_constraint=self.on_algo_ineq_constraint,
            eps_proj_physical=self.eps_proj_physical,
        )
        return new_qoperation

    @abstractmethod
    def _copy(self):
        """returns ``np.array`` which copy of QOperation has.

        this function is called from :func:`~quara.objects.qoperation.QOperation.copy`.

        Raises
        ------
        NotImplementedError
            this function does not be implemented in the subclass.
        """
        raise NotImplementedError()

    @abstractmethod
    def to_var(self) -> np.array:
        """converts QOperation to variables.

        this function must be implemented in the subclass.

        Returns
        -------
        np.array
            variable representation of QOperation.

        Raises
        ------
        NotImplementedError
            this function does not be implemented in the subclass.
        """
        raise NotImplementedError()

    @abstractmethod
    def to_stacked_vector(self) -> np.array:
        """converts QOperation to stacked vector.

        this function must be implemented in the subclass.

        Returns
        -------
        np.array
            stacked vector representation of QOperation.

        Raises
        ------
        NotImplementedError
            this function does not be implemented in the subclass.
        """
        raise NotImplementedError()

    @abstractmethod
    def calc_gradient(self, var_index: int) -> "QOperation":
        """calculates gradient of QOperation.

        this function must be implemented in the subclass.

        Parameters
        ----------
        var_index : int
            index of variables to calculate gradient.

        Returns
        -------
        QOperation
            gradient of QOperation.

        Raises
        ------
        NotImplementedError
            this function does not be implemented in the subclass.
        """
        raise NotImplementedError()

    @abstractmethod
    def calc_proj_eq_constraint(self) -> "QOperation":
        """calculates the projection of QOperation on equal constraint.

        Returns
        -------
        QOperation
            the projection of QOperation on equal constraint.
        """
        raise NotImplementedError()

    def func_calc_proj_eq_constraint(
        self, on_para_eq_constraint: bool = None
    ) -> Callable[[np.array], np.array]:
        if on_para_eq_constraint is None:
            on_para_eq_constraint = self._on_para_eq_constraint

        qobj_empty = self.generate_zero_obj()

        def _func_proj(var: np.array) -> np.array:
            qobj_tmp = qobj_empty.generate_from_var(
                var, on_para_eq_constraint=on_para_eq_constraint
            )
            qobj_result = qobj_tmp.calc_proj_eq_constraint()
            return qobj_result.to_var()

        return _func_proj

    @abstractmethod
    def calc_proj_ineq_constraint(self) -> "QOperation":
        """calculates the projection of QOperation on inequal constraint.

        Returns
        -------
        QOperation
            the projection of QOperation on inequal constraint.
        """
        raise NotImplementedError()

    def func_calc_proj_ineq_constraint(
        self, on_para_eq_constraint: bool = None
    ) -> Callable[[np.array], np.array]:
        if on_para_eq_constraint is None:
            on_para_eq_constraint = self._on_para_eq_constraint

        qobj_empty = self.generate_zero_obj()

        def _func_proj(var: np.array) -> np.array:
            qobj_tmp = qobj_empty.generate_from_var(
                var, on_para_eq_constraint=on_para_eq_constraint
            )
            qobj_result = qobj_tmp.calc_proj_ineq_constraint()
            return qobj_result.to_var()

        return _func_proj

    @abstractmethod
    def _generate_from_var_func(self):
        raise NotImplementedError()

    def generate_from_var(
        self,
        var: np.array,
        is_physicality_required: bool = None,
        is_estimation_object: bool = None,
        on_para_eq_constraint: bool = None,
        on_algo_eq_constraint: bool = None,
        on_algo_ineq_constraint: bool = None,
        eps_proj_physical: float = None,
    ) -> "QOperation":
        """generates QOperation from variables.

        Parameters
        ----------
        var : np.array
        is_physicality_required : bool, optional
            whether this QOperation is physicality required, by default None.
            if this parameter is None, the value of this instance is set.
        is_estimation_object : bool, optional
            whether this QOperation is estimation object, by default None.
            if this parameter is None, the value of this instance is set.
        on_para_eq_constraint : bool, optional
            whether this QOperation is on parameter equality constraint, by default None.
            if this parameter is None, the value of this instance is set.
        on_algo_eq_constraint : bool, optional
            whether this QOperation is on algorithm equality constraint, by default None.
            if this parameter is None, the value of this instance is set.
        on_algo_ineq_constraint : bool, optional
            whether this QOperation is on algorithm inequality constraint, by default None.
            if this parameter is None, the value of this instance is set.
        eps_proj_physical : float, optional
            epsiron that is projection algorithm error threshold for being physical, by default None.
            if this parameter is None, the value of this instance is set.

        Returns
        -------
        QOperation
            generated QOperation.
        """
        # generate_from_var_func()
        is_physicality_required = (
            self.is_physicality_required
            if is_physicality_required is None
            else is_physicality_required
        )
        is_estimation_object = (
            self.is_estimation_object
            if is_estimation_object is None
            else is_estimation_object
        )
        on_para_eq_constraint = (
            self.on_para_eq_constraint
            if on_para_eq_constraint is None
            else on_para_eq_constraint
        )
        on_algo_eq_constraint = (
            self.on_algo_eq_constraint
            if on_algo_eq_constraint is None
            else on_algo_eq_constraint
        )
        on_algo_ineq_constraint = (
            self.on_algo_ineq_constraint
            if on_algo_ineq_constraint is None
            else on_algo_ineq_constraint
        )
        eps_proj_physical = (
            self.eps_proj_physical if eps_proj_physical is None else eps_proj_physical
        )

        generate_from_var_func = self._generate_from_var_func()
        c_sys = self.composite_system
        new_qoperation = generate_from_var_func(
            c_sys=c_sys,
            var=var,
            is_physicality_required=is_physicality_required,
            is_estimation_object=is_estimation_object,
            on_para_eq_constraint=on_para_eq_constraint,
            on_algo_eq_constraint=on_algo_eq_constraint,
            on_algo_ineq_constraint=on_algo_ineq_constraint,
            eps_proj_physical=eps_proj_physical,
        )
        return new_qoperation

    def calc_proj_physical(
        self, is_iteration_history: bool = False
    ) -> Union["QOperation", Tuple["QOperation", Dict]]:
        """calculates the projection of QOperation with physically correctness.
 
        Parameters
        ----------
        is_iteration_history : bool, optional
            whether this funstion returns iteration history, by default False.

        Returns
        -------
        Union["QOperation", Tuple["QOperation", Dict]]
            if ``is_iteration_history`` is True, returns the projection of QOperation with physically correctness and iteration history.
            otherwise, returns only the projection of QOperation with physically correctness.

            iteration history forms the following dict:
            {
                "p": list of opject ``p``,
                "q": list of opject ``q``,
                "x": list of opject ``x``,
                "y": list of opject ``y``,
                "error_value": list of opject ``error_value``,
            }

            When step=0, "y" and "error_value" are not calculated, so None is set.

        """
        p_prev = self.generate_zero_obj()
        q_prev = self.generate_zero_obj()
        x_prev = self.copy()
        x_prev._is_physicality_required = False
        x_prev._is_estimation_object = False
        y_prev = None

        p_next = x_next = q_next = y_next = None

        # variables for debug
        if is_iteration_history:
            ps = [p_prev]
            qs = [q_prev]
            xs = [x_prev]
            ys = [y_prev]
            error_values = []

        k = 0
        is_stopping = False
        while not is_stopping:
            # shift variables
            if (
                p_next is not None
                and q_next is not None
                and x_next is not None
                and y_next is not None
            ):
                p_prev = p_next
                q_prev = q_next
                x_prev = x_next
                y_prev = y_next

            y_next = (x_prev + p_prev).calc_proj_eq_constraint()
            p_next = x_prev + p_prev - y_next
            x_next = (y_next + q_prev).calc_proj_ineq_constraint()
            q_next = y_next + q_prev - x_next

            # logging
            if logger.isEnabledFor(logging.DEBUG):
                logger.debug(f"calc_proj_physical iteration={k}")
                logger.debug(
                    f"p_prev={p_prev.to_stacked_vector()}, p_next={p_next.to_stacked_vector()}"
                )
                logger.debug(
                    f"q_prev={q_prev.to_stacked_vector()}, q_next={q_next.to_stacked_vector()}"
                )
                logger.debug(
                    f"x_prev={x_prev.to_stacked_vector()}, x_next={x_next.to_stacked_vector()}"
                )
                logger.debug(
                    f"y_prev={y_prev.to_stacked_vector()}, y_next={y_next.to_stacked_vector()}"
                )

            # check satisfied stopping criterion
            if k >= 1:
                (
                    is_stopping,
                    error_value,
                ) = self._is_satisfied_stopping_criterion_birgin_raydan_qoperations(
                    p_prev,
                    p_next,
                    q_prev,
                    q_next,
                    x_prev,
                    x_next,
                    y_prev,
                    y_next,
                    self.eps_proj_physical,
                )
            else:
                error_value = None

            if is_iteration_history:
                ps.append(p_next)
                qs.append(q_next)
                xs.append(x_next)
                ys.append(y_next)
                error_values.append(error_value)

            # increase step
            k += 1

        if is_iteration_history:
            history = {
                "p": ps,
                "q": qs,
                "x": xs,
                "y": ys,
                "error_value": error_values,
            }
            return x_next, history
        else:
            return x_next

    def _calc_stopping_criterion_birgin_raydan_vectors(
        self,
        p_prev: np.array,
        p_next: np.array,
        q_prev: np.array,
        q_next: np.array,
        x_prev: np.array,
        x_next: np.array,
        y_prev: np.array,
        y_next: np.array,
    ) -> float:
        val = (
            np.sum((p_prev - p_next) ** 2 + (q_prev - q_next) ** 2)
            - 2 * np.dot(p_prev, y_next - y_prev)
            - 2 * np.dot(q_prev, x_next - x_prev)
        )

        logger.debug(f"result of _calc_stopping_criterion_birgin_raydan_vectors={val}")
        return val

    def _is_satisfied_stopping_criterion_birgin_raydan_vectors(
        self,
        p_prev: np.array,
        p_next: np.array,
        q_prev: np.array,
        q_next: np.array,
        x_prev: np.array,
        x_next: np.array,
        y_prev: np.array,
        y_next: np.array,
        eps_proj_physical: float,
    ):
        error_value = self._calc_stopping_criterion_birgin_raydan_vectors(
            p_prev, p_next, q_prev, q_next, x_prev, x_next, y_prev, y_next
        )
        if error_value < eps_proj_physical:
            return True, error_value
        else:
            return False, error_value

    def _is_satisfied_stopping_criterion_birgin_raydan_qoperations(
        self,
        p_prev: "QOperation",
        p_next: "QOperation",
        q_prev: "QOperation",
        q_next: "QOperation",
        x_prev: "QOperation",
        x_next: "QOperation",
        y_prev: "QOperation",
        y_next: "QOperation",
        eps_proj_physical: float,
    ) -> bool:
        if (
            p_prev is None
            or p_next is None
            or q_prev is None
            or q_next is None
            or x_prev is None
            or x_next is None
            or y_prev is None
            or y_next is None
        ):
            return False

        (
            result,
            error_value,
        ) = self._is_satisfied_stopping_criterion_birgin_raydan_vectors(
            p_prev.to_stacked_vector(),
            p_next.to_stacked_vector(),
            q_prev.to_stacked_vector(),
            q_next.to_stacked_vector(),
            x_prev.to_stacked_vector(),
            x_next.to_stacked_vector(),
            y_prev.to_stacked_vector(),
            y_next.to_stacked_vector(),
            eps_proj_physical,
        )
        return result, error_value

    def func_calc_proj_physical(
        self, on_para_eq_constraint: bool = None
    ) -> Callable[[np.array], np.array]:
        if on_para_eq_constraint is None:
            on_para_eq_constraint = self._on_para_eq_constraint

        qobj_empty = self.generate_zero_obj()

        def _func_proj(var: np.array) -> np.array:
            qobj_tmp = qobj_empty.generate_from_var(
                var, on_para_eq_constraint=on_para_eq_constraint
            )
            qobj_result = qobj_tmp.calc_proj_physical()
            return qobj_result.to_var()

        return _func_proj

    def __add__(self, other):
        # Validation
        if type(other) != type(self):
            error_message = f"'+' not supported between instances of {type(self)} and {type(other)}."
            raise TypeError(error_message)

        if other.composite_system is not self.composite_system:
            message = (
                "'+' not supported between instances with different composite_system."
            )
            raise ValueError(message)

        if (
            (self.is_physicality_required != other.is_physicality_required)
            or (self.is_estimation_object != other.is_estimation_object)
            or (self.on_para_eq_constraint != other.on_para_eq_constraint)
            or (self.on_algo_eq_constraint != other.on_algo_eq_constraint)
            or (self.on_algo_ineq_constraint != other.on_algo_ineq_constraint)
            or (self.eps_proj_physical != other.eps_proj_physical)
        ):
            # TODO: error message
            raise ValueError()

        # Calculation
        new_values = self._add_vec(other)

        # Ganerate new QObject
        new_qobject = self.__class__(
            self.composite_system,
            new_values,
            is_physicality_required=False,
            is_estimation_object=False,
            on_para_eq_constraint=self.on_para_eq_constraint,
            on_algo_eq_constraint=self.on_algo_eq_constraint,
            on_algo_ineq_constraint=self.on_algo_ineq_constraint,
            eps_proj_physical=self.eps_proj_physical,
        )
        return new_qobject

    def __sub__(self, other):
        # Validation
        if type(other) != type(self):
            error_message = (
                f"'-' not supported between instances of {type(self)} and {type(other)}"
            )
            raise TypeError(error_message)

        if other.composite_system is not self.composite_system:
            message = (
                "'-' not supported between instances with different composite_system."
            )
            raise ValueError(message)

        if (
            (self.is_physicality_required != other.is_physicality_required)
            or (self.is_estimation_object != other.is_estimation_object)
            or (self.on_para_eq_constraint != other.on_para_eq_constraint)
            or (self.on_algo_eq_constraint != other.on_algo_eq_constraint)
            or (self.on_algo_ineq_constraint != other.on_algo_ineq_constraint)
            or (self.eps_proj_physical != other.eps_proj_physical)
        ):
            message = "'-' not supported between instances with different configration."
            config_dict = dict(
                is_physicality_required=(
                    self.is_physicality_required,
                    other.is_physicality_required,
                ),
                is_estimation_object=(
                    self.is_estimation_object,
                    other.is_estimation_object,
                ),
                on_para_eq_constraint=(
                    self.on_para_eq_constraint,
                    other.on_para_eq_constraint,
                ),
                on_algo_eq_constraint=(
                    self.on_algo_eq_constraint,
                    other.on_algo_eq_constraint,
                ),
                on_algo_ineq_constraint=(
                    self.on_algo_ineq_constraint,
                    other.on_algo_ineq_constraint,
                ),
                eps_proj_physical=(self.eps_proj_physical, other.eps_proj_physical,),
            )
            for k, v in config_dict.items():
                if v[0] != v[1]:
                    message += f"\nself.{k}=v[0], other.{k}=v[1]"
            raise ValueError(message)

        # Calculation
        new_values = self._sub_vec(other)

        # Ganerate new QObject
        new_qobject = self.__class__(
            self.composite_system,
            new_values,
            is_physicality_required=False,
            is_estimation_object=False,
            on_para_eq_constraint=self.on_para_eq_constraint,
            on_algo_eq_constraint=self.on_algo_eq_constraint,
            on_algo_ineq_constraint=self.on_algo_ineq_constraint,
            eps_proj_physical=self.eps_proj_physical,
        )
        return new_qobject

    def __mul__(self, other):
        # Validation
        if type(other) not in [int, float, np.int64, np.float64]:
            error_message = (
                f"'*' not supported between instances of {type(self)} and {type(other)}"
            )
            raise TypeError(error_message)

        # Calculation
        new_values = self._mul_vec(other)

        # Ganerate new QObject
        new_qobject = self.__class__(
            self.composite_system,
            new_values,
            is_physicality_required=False,
            is_estimation_object=False,
            on_para_eq_constraint=self.on_para_eq_constraint,
            on_algo_eq_constraint=self.on_algo_eq_constraint,
            on_algo_ineq_constraint=self.on_algo_ineq_constraint,
            eps_proj_physical=self.eps_proj_physical,
        )
        return new_qobject

    def __rmul__(self, other):
        # other * self
        new_qobject = self.__mul__(other)
        return new_qobject

    def __truediv__(self, other):
        # Validation
        if type(other) not in [int, float, np.int64, np.float64]:
            error_message = (
                f"'/' not supported between instances of {type(self)} and {type(other)}"
            )
            raise TypeError(error_message)

        # Calculation
        new_values = self._truediv_vec(other)

        # Ganerate new QObject
        new_qobject = self.__class__(
            self.composite_system,
            new_values,
            is_physicality_required=False,
            is_estimation_object=False,
            on_para_eq_constraint=self.on_para_eq_constraint,
            on_algo_eq_constraint=self.on_algo_eq_constraint,
            on_algo_ineq_constraint=self.on_algo_ineq_constraint,
            eps_proj_physical=self.eps_proj_physical,
        )
        return new_qobject

    def __str__(self):
        desc = ""
        for k, v in self._info().items():
            desc += f"{k}:\n{v.__str__()}\n\n"
        desc = desc.rstrip("\n")
        return desc<|MERGE_RESOLUTION|>--- conflicted
+++ resolved
@@ -139,13 +139,14 @@
         return self._eps_proj_physical
 
     @abstractmethod
-<<<<<<< HEAD
     def is_eq_constraint_satisfied(self, atol: float = None):
         raise NotImplementedError()
 
     @abstractmethod
     def is_ineq_constraint_satisfied(self, atol: float = None):
-=======
+        raise NotImplementedError()
+
+    @abstractmethod
     def estimation_object_type(self) -> type:
         """returns type of estimation object.
 
@@ -159,18 +160,13 @@
         NotImplementedError
             this function does not be implemented in the subclass.
         """
->>>>>>> 2b99978e
         raise NotImplementedError()
 
     @abstractmethod
     def is_physical(
         self, atol_eq_const: float = None, atol_ineq_const: float = None
     ) -> bool:
-<<<<<<< HEAD
         """returns whether the qoperation is physically correct.
-=======
-        """returns whether the state is physically correct.
->>>>>>> 2b99978e
 
         Parameters
         ----------
