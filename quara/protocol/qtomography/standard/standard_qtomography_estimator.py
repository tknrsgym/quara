from abc import abstractmethod
from typing import Dict, List, Tuple

import numpy as np

from quara.objects.qoperation import QOperation
from quara.protocol.qtomography.qtomography_estimator import (
    QTomographyEstimator,
    QTomographyEstimationResult,
)
from quara.protocol.qtomography.standard.standard_qtomography import StandardQTomography


class StandardQTomographyEstimationResult(QTomographyEstimationResult):
    def __init__(
        self,
        qtomography: StandardQTomography,
        data,
        estimated_var_sequence: List[np.array],
        computation_times: List[float],
    ):
        super().__init__(computation_times)

        self._qtomography: StandardQTomography = qtomography
        self._data = data
        self._estimated_var_sequence: List[np.array] = estimated_var_sequence

    @property
<<<<<<< HEAD
    def qtomography(self) -> StandardQTomography:
        return self._qtomography

    @property
=======
>>>>>>> ff7408b9
    def data(self):
        return self._data

    @property
    def estimated_var(self) -> np.array:
        """returns the estimate. the type of each estimate is ``np.array``.

        Returns
        -------
        np.array
            the estimate.
        """
        return self._estimated_var_sequence[0]

    @property
    def estimated_var_sequence(self) -> List[np.array]:
        """returns the estimate sequence. the type of each estimate is ``np.array``.

        Returns
        -------
        List[np.array]
            the estimate sequence.
        """
        return self._estimated_var_sequence

    @property
    def estimated_qoperation(self) -> QOperation:
        """returns the estimate. the type of each estimate is ``QOperation``.

        Returns
        -------
        QOperation
            the estimate.
        """
        qoperation = self._qtomography.convert_var_to_qoperation(
            self._estimated_var_sequence[0]
        )
        return qoperation

    @property
    def estimated_qoperation_sequence(self) -> List[QOperation]:
        """returns the estimate sequence. the type of each estimate is ``QOperation``.

        Returns
        -------
        List[QOperation]
            the estimate sequence.
        """
        qoperations = [
            self._qtomography.convert_var_to_qoperation(var)
            for var in self._estimated_var_sequence
        ]
        return qoperations

    @property
    def data(self) -> List[Tuple[int, np.array]]:
        return self._data

    @property
    def num_data(self) -> List[int]:
        num_data = [data[0][0] for data in self._data]
        return num_data


class StandardQTomographyEstimator(QTomographyEstimator):
    def __init__(self):
        super().__init__()

    @abstractmethod
    def calc_estimate(
        self,
        qtomography: StandardQTomography,
        empi_dists: List[Tuple[int, np.array]],
        is_computation_time_required: bool = False,
    ) -> StandardQTomographyEstimationResult:
        """calculates estimate variables.

        this function must be implemented in the subclass.

        Parameters
        ----------
        qtomography : StandardQTomography
            StandardQTomography to calculates estimate variables. 
        empi_dists : List[Tuple[int, np.array]]
            empirical distributions to calculates estimate variables. 
        is_computation_time_required : bool, optional
            whether to include computation time in the return value or not, by default False.

        Returns
        -------
        Dict
            the return value forms the following dict:
            {
                "estimate": estimate variables(type=np.array),
                "computation_time": computation time(seconds, type=float),
            }

        Raises
        ------
        NotImplementedError
            this function does not be implemented in the subclass.
        """
        raise NotImplementedError()

    @abstractmethod
    def calc_estimate_sequence(
        self,
        qtomography: StandardQTomography,
        empi_dists_sequence: List[List[Tuple[int, np.array]]],
        is_computation_time_required: bool = False,
    ) -> StandardQTomographyEstimationResult:
        """calculates sequence of estimate variables.

        this function must be implemented in the subclass.

        Parameters
        ----------
        qtomography : StandardQTomography
            StandardQTomography to calculates estimate variables. 
        empi_dists_sequence : List[List[Tuple[int, np.array]]]
            sequence of empirical distributions to calculates estimate variables. 
        is_computation_time_required : bool, optional
            whether to include computation time in the return value or not, by default False.

        Returns
        -------
        Dict
            the return value forms the following dict:
            {
                "estimate": sequence of estimate variables(type=List[np.array]),
                "computation_time": computation time(seconds, type=List[float]),
            }
        np.array
            sequence of empirical distributions.

        Raises
        ------
        NotImplementedError
            this function does not be implemented in the subclass.
        """
        raise NotImplementedError()<|MERGE_RESOLUTION|>--- conflicted
+++ resolved
@@ -26,13 +26,6 @@
         self._estimated_var_sequence: List[np.array] = estimated_var_sequence
 
     @property
-<<<<<<< HEAD
-    def qtomography(self) -> StandardQTomography:
-        return self._qtomography
-
-    @property
-=======
->>>>>>> ff7408b9
     def data(self):
         return self._data
 
@@ -86,15 +79,6 @@
             for var in self._estimated_var_sequence
         ]
         return qoperations
-
-    @property
-    def data(self) -> List[Tuple[int, np.array]]:
-        return self._data
-
-    @property
-    def num_data(self) -> List[int]:
-        num_data = [data[0][0] for data in self._data]
-        return num_data
 
 
 class StandardQTomographyEstimator(QTomographyEstimator):
