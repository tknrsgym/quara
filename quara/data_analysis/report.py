--- conflicted
+++ resolved
@@ -887,15 +887,12 @@
     for i, fig in enumerate(figs):
         fig_name = f"mse_type={mse_type}_{i}"
         fig.update_layout(width=600, height=600)
-<<<<<<< HEAD
-        fig.update_layout(legend=dict(yanchor="top", y=-0.1, xanchor="left", x=0))
-=======
+        # fig.update_layout(legend=dict(yanchor="top", y=-0.1, xanchor="left", x=0))
         num_legend = len(fig.data)
         legend_y = _calc_legend_y(num_legend)
         fig.update_layout(
             legend=dict(yanchor="bottom", y=legend_y, xanchor="left", x=0)
         )
->>>>>>> 33a0d957
         path = _save_fig_to_tmp_dir(fig, fig_name)
         fig_info_list.append(dict(image_path=path, fig=fig, fig_name=fig_name))
     return fig_info_list
