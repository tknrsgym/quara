from os import remove
import tempfile
import shutil

from typing import List, Tuple, Optional
from pathlib import Path

import pandas as pd
from xhtml2pdf import pisa
from xhtml2pdf.config.httpconfig import httpConfig

from quara.data_analysis import (
    physicality_violation_check,
    data_analysis,
    consistency_check,
)
from quara.protocol.qtomography.qtomography_estimator import QTomographyEstimator
from quara.protocol.qtomography.estimator import EstimationResult

from quara.objects.state import State
from quara.objects.povm import Povm
from quara.objects.gate import Gate


_temp_dir_path = ""

_css = f"""
body {{color: #666666;}}
h1 {{margin-top: 60px;
    border-top: 2px #dcdcdc solid;
    padding-top: 10px;
    font-size: 25px}}
h2 {{font-size: 20px}}
h3 {{font-size: 15px;
    color: #618CBC;}}
h4 {{color:#EB9348;
font-size: 15px;
-pdf-outline: false;
}}
h5 {{color:#666666;
font-size: 13px;
-pdf-outline: false;
padding: 0 0 0 0;
margin: 0 0 0 0;}}
h6 {{color:#666666;
font-size: 13px;
font-style:italic;
-pdf-outline: false;
padding: 0 0 0 0;
margin: 0 0 0 0;}}
#footer_content {{text-align: right;}}
"""

_table_css = """
table{
  border: solid 1px #d3d3d3;
  border-collapse: collapse;
  border-spacing: 0;
  table-layout: fixed;
  width:100%;
}

table tr{
  border: solid 1px #d3d3d3;
}

table th{
  text-align: right;
  background-color: #666666;
  color: #ffffff;
  border: solid 1px #ffffff;
  font-size: 13px;
  width: 100px;
  padding-top: 3px;
  padding-right: 3px;
}

table td{
  text-align: right;
  font-size: 13px;
  padding-top: 3px;
  padding-right: 3px;
  width: 400px;
  word-break: break-all;
}
"""

_table_contents_css = """
pdftoc {
    color: #666;
}
pdftoc.pdftoclevel0 {
    font-weight: bold;
    margin-top: 0.5em;
}
pdftoc.pdftoclevel1 {
    margin-left: 1em;
}
pdftoc.pdftoclevel2 {
    margin-left: 2em;
}
pdftoc.pdftoclevel3 {
    margin-left: 3em;
    font-style: italic;
}
"""

_inline_block_css = """
.box{
 display: inline-block;
 width: 400px;
}

.box_col4{
 display: inline-block;
 width: 190px;
 padding: 0;
}
"""

_col2_fig_width = 500
_col2_fig_height = 400


def _convert_html2pdf(source_html: str, output_path: str):
    # TODO: make parent directory
    # TODO: check file extension
    httpConfig.save_keys("nosslcheck", True)
    # print(f"{output_path=}")
    Path(output_path).parent.mkdir(parents=True, exist_ok=True)
    with open(output_path, "w+b") as f:
        pisa_status = pisa.CreatePDF(source_html, dest=f)
    return pisa_status.err


def _save_fig_to_tmp_dir(fig: "Figure", fig_name: str) -> str:
    dir_path = Path(_temp_dir_path)
    path = str(dir_path / f"{fig_name}.png")
    dir_path.mkdir(exist_ok=True)
    fig.write_image(path)

    return path


def _make_graph_trace_seq(
    estimation_results: List["EstimationResult"], case_id: int
) -> list:
    num_data = estimation_results[0].num_data

    fig_info_list = []
    for i, num in enumerate(num_data):
        fig = physicality_violation_check.make_graph_trace(
            estimation_results, num_data_index=i, num_data=num_data
        )

        fig_name = f"case={case_id}_trace_num={num}_0"
        fig.update_layout(width=_col2_fig_width, height=_col2_fig_height)
        path = _save_fig_to_tmp_dir(fig, fig_name)

        fig_info_list.append(dict(image_path=path, fig=fig, fig_name=fig_name))
    return fig_info_list


def _generate_trace_div(fig_info_list: List[dict]) -> str:
    graph_block_html = ""
    for fig_info in fig_info_list:
        graph_subblock = f"<div class='box'><img src={fig_info['image_path']}></div>"
        graph_block_html += graph_subblock

    return graph_block_html


def generate_trace_div(estimation_results: List["EstimationResult"], case_id: int):
    fig_info_list = _make_graph_trace_seq(estimation_results, case_id=case_id)
    div_html = _generate_trace_div(fig_info_list)
    return div_html


def generate_trace_error_div(
    estimation_results: List["EstimationResult"], case_id: int
):
    fig_info_list = _make_graph_trace_error_seq(estimation_results, case_id=case_id)
    div_html = _generate_trace_div(fig_info_list)
    return div_html


def _make_graph_sum_vecs_seq(
    estimation_results: List["EstimationResult"], case_id: int, true_object: Povm
) -> List[List["Figure"]]:
    fig_info_list_list = []
    num_data = estimation_results[0].num_data

    for num_data_index, num in enumerate(num_data):
        figs = physicality_violation_check.make_graphs_sum_vecs(
            estimation_results, true_object, num_data_index=num_data_index
        )
        fig_info_list = []
        for alpha, fig in enumerate(figs):
            fig_name = f"case={case_id}_trace_num={num}_alpha={alpha}"
            fig.update_layout(width=_col2_fig_width, height=_col2_fig_height)
            path = _save_fig_to_tmp_dir(fig, fig_name)

            fig_info_list.append(
                dict(image_path=path, fig=fig, fig_name=fig_name, num=num, alpha=alpha)
            )
        fig_info_list_list.append(fig_info_list)

    return fig_info_list_list


def _generate_fig_info_list_list_div(
    fig_info_list_list: List[List[dict]], col_n=2
) -> str:
    graph_block_html_all = ""
    css_class = "box" if col_n <= 2 else "box_col4"  # TODO: adjust
    for fig_info_list in fig_info_list_list:  # num
        num = fig_info_list[0]["num"]
        graph_block_html = f"<h5>N={num}</h5>"
        div_lines = []
        div_line = ""
        for i, fig_info in enumerate(fig_info_list):  # alpha
            div_line += (
                f"<div class='{css_class}'><img src={fig_info['image_path']}></div>"
            )
            if i % col_n == col_n - 1:
                div_lines.append(f"<div>{div_line}</div>")
                div_line = ""
        else:
            div_lines.append(f"<div>{div_line}</div>")
        graph_block_html_all += graph_block_html + "".join(div_lines)

    return graph_block_html_all


def generate_sum_vecs_div(
    estimation_results: List["EstimationResult"], case_id: int, true_object: Povm,
):
    fig_info_list_list = _make_graph_sum_vecs_seq(
        estimation_results, case_id=case_id, true_object=true_object
    )
    div_html = _generate_fig_info_list_list_div(fig_info_list_list)
    return div_html


def _generate_graph_eigenvalues_seq(
    estimation_results: List["EstimationResult"],
    case_id: int,
    true_object: "QOperation",
    bin_size: float = 0.0001,
) -> list:
    num_data = estimation_results[0].num_data
    fig_info_list_list = []
    for num_data_index in range(len(num_data)):
        fig_list = physicality_violation_check.make_graphs_eigenvalues(
            estimation_results,
            true_object,
            num_data_index=num_data_index,
            bin_size=bin_size,
        )
        fig_info_list = []
        num = num_data[num_data_index]

        for i, fig in enumerate(fig_list):
            fig_name = f"case={case_id}_eigenvalues_num={num_data_index}_i={i}"
            fig.update_layout(width=_col2_fig_width, height=_col2_fig_height)
            # fig.update_layout(width=_col2_fig_width * 2, height=_col2_fig_height* 2)

            path = _save_fig_to_tmp_dir(fig, fig_name)

            fig_info_list.append(
                dict(image_path=path, fig=fig, fig_name=fig_name, num=num)
            )

        fig_info_list_list.append(fig_info_list)
    return fig_info_list_list


def _generate_eigenvalues_div(
    fig_info_list_list: List[List[dict]], col_n: int = 2
) -> str:
    graph_block_html_all = ""
    for fig_info_list in fig_info_list_list:
        num = fig_info_list[0]["num"]
        graph_block_html = f"<h5>N={num}</h5>"
        graph_block_html = _generate_figs_div(fig_info_list, col_n=col_n)
        graph_block_html_all += graph_block_html

    return graph_block_html_all


def _generate_eigenvalues_div_3loop(fig_info_list3: List[List[List[dict]]]) -> str:
    graph_block_html_all = ""
    for fig_info_list2 in fig_info_list3:  # num_data
        num = fig_info_list2[0][0]["num"]
        graph_block_html = f"<h5>N={num}</h5>"

        for fig_info_list in fig_info_list2:  # measurement
            x_i = fig_info_list[0]["x"]
            sub_graph_block_html = f"<h6>x={x_i}</h6>"
            for fig_info in fig_info_list:
                graph_subblock = (
                    f"<div class='box'><img src={fig_info['image_path']}></div>"
                )
                sub_graph_block_html += graph_subblock
            graph_block_html += sub_graph_block_html

        graph_block_html_all += graph_block_html

    return graph_block_html_all


def _generate_graph_eigenvalues_seq_3loop(
    estimation_results: List["EstimationResult"],
    case_id: int,
    true_object: "QOperation",
) -> list:
    num_data = estimation_results[0].num_data
    # For State
    fig_info_list3 = []
    for num_data_index in range(len(num_data)):
        fig_list_list = physicality_violation_check.make_graphs_eigenvalues(
            estimation_results, true_object, num_data_index=num_data_index,
        )
        fig_info_list2 = []

        for x_i, fig_list in enumerate(fig_list_list):
            fig_info_list = []
            for i, fig in enumerate(fig_list):
                fig_name = (
                    f"case={case_id}_eigenvalues_num={num_data_index}_x={x_i}_i={i}"
                )
                fig.update_layout(width=_col2_fig_width, height=_col2_fig_height)
                path = _save_fig_to_tmp_dir(fig, fig_name)

                fig_info = dict(
                    image_path=path,
                    fig=fig,
                    fig_name=fig_name,
                    num=num_data[num_data_index],
                    x=x_i,
                    i=i,
                )
                fig_info_list.append(fig_info)
            fig_info_list2.append(fig_info_list)
        fig_info_list3.append(fig_info_list2)
    return fig_info_list3


def generate_eigenvalues_div(
    estimation_results: List["EstimationResult"],
    case_id: int,
    true_object: "QOperation",
):
    if type(true_object) == State:
        fig_info_list_list = _generate_graph_eigenvalues_seq(
            estimation_results, case_id=case_id, true_object=true_object,
        )
        vals = true_object.calc_eigenvalues()
        col_n = 2 if len(vals) <= 2 else 4
        div_html = _generate_eigenvalues_div(fig_info_list_list, col_n=col_n)
    elif type(true_object) == Povm:
        fig_info_list3 = _generate_graph_eigenvalues_seq_3loop(
            estimation_results, case_id=case_id, true_object=true_object,
        )
        div_html = _generate_eigenvalues_div_3loop(fig_info_list3)
    elif type(true_object) == Gate:
        fig_info_list_list = _generate_graph_eigenvalues_seq(
            estimation_results, case_id=case_id, true_object=true_object,
        )
        div_html = _generate_eigenvalues_div(fig_info_list_list, col_n=2)
    else:
        raise TypeError()
    return div_html


def _generate_graph_sum_eigenvalues_seq(
    estimation_results: List["EstimationResult"], case_id: int, true_object,
) -> List[List[dict]]:
    num_data = estimation_results[0].num_data
    fig_info_list_list = []
    for num_data_index in range(len(num_data)):
        fig_list = physicality_violation_check.make_graphs_sum_unphysical_eigenvalues(
            estimation_results, num_data_index=num_data_index,
        )
        fig_info_list = []

        for i, fig in enumerate(fig_list):
            fig_name = f"case={case_id}_sum-unphysical-eigenvalues_num={num_data_index}_type={i}"
            fig.update_layout(width=_col2_fig_width, height=_col2_fig_height)
            path = _save_fig_to_tmp_dir(fig, fig_name)

            fig_info_list.append(
                dict(
                    image_path=path,
                    fig=fig,
                    fig_name=fig_name,
                    num=num_data[num_data_index],
                )
            )

        fig_info_list_list.append(fig_info_list)
    return fig_info_list_list


def _generate_sum_eigenvalues_div(fig_info_list_list: List[List[dict]]) -> str:
    graph_block_html_all = ""
    for fig_info_list in fig_info_list_list:
        num = fig_info_list[0]["num"]
        graph_block_html = f"<h5>N={num}</h5>"

        for fig_info in fig_info_list:
            graph_subblock = (
                f"<div class='box'><img src={fig_info['image_path']}></div>"
            )
            graph_block_html += graph_subblock

        graph_block_html_all += graph_block_html

    return graph_block_html_all


def generate_sum_eigenvalues_div(
    estimation_results: List["EstimationResult"], case_id: int, true_object,
):
    fig_info_list_list = _generate_graph_sum_eigenvalues_seq(
        estimation_results, case_id=case_id, true_object=true_object
    )
    div_html = _generate_sum_eigenvalues_div(fig_info_list_list)
    return div_html


def generate_mse_analytical_div(
    estimation_results_list: List[List[EstimationResult]],
    true_object: "QOperation",
    estimator_list: list,
) -> str:
    figs = data_analysis.make_mses_graph_analytical(
        estimation_results_list=estimation_results_list,
        true_object=true_object,
        estimator_list=estimator_list,
    )

    mse_div_list = []
    for i, fig in enumerate(figs):
        fig_name = f"mse_analytical_{i}"
        fig.update_layout(width=600, height=600)
        fig.update_layout(legend=dict(yanchor="bottom", y=-0.5, xanchor="left", x=0))
        path = _save_fig_to_tmp_dir(fig, fig_name)

        if i % 2 == 0:
            mse_div_list.append("<div>")

        mse_div = f"<div class='box'><img src='{path}'></div>"
        mse_div_list.append(mse_div)

        if i % 2 == 1 or i + 1 == len(figs):
            mse_div_list.append("</div>")
    return "".join(mse_div_list)


def generate_empi_dist_mse_div(
    estimation_results_list: List[List[EstimationResult]], true_object: "QOperation",
) -> str:

    fig = data_analysis.make_empi_dists_mse_graph(
        estimation_results_list[0], true_object
    )

    fig_name = f"empi_dists_mse"
    path = _save_fig_to_tmp_dir(fig, fig_name)

    div = f"<img src='{path}'>"
    return div


def _convert_object_to_datafrane(qoperation: "QOperation") -> pd.DataFrame:
    values = [v.__str__().replace("\n", "<br>") for v in qoperation._info().values()]
    item_names = qoperation._info().keys()
    df = pd.DataFrame(values, item_names).rename(columns={0: "value"})

    return df


def _convert_objects_to_multiindex_dataframe(
    qoperations: List["QOperation"],
) -> pd.DataFrame:
    df_dict = {}

    for i in range(len(qoperations)):
        df_dict[i] = _convert_object_to_datafrane(qoperations[i])

    objects_df_multiindex = pd.concat(df_dict, axis=0)
    return objects_df_multiindex


def _generate_physicality_violation_test_div_for_state(
    estimation_results_list: List[List["EstimationResult"]],
    case_name_list: List[str],
    true_object: State,
):
    test_eq_const_divs = ""
    test_ineq_const_eigenvalues_divs = ""
    test_ineq_const_sum_eigenvalues_divs = ""

    for case_id, case_name in enumerate(case_name_list):
        estimation_results = estimation_results_list[case_id]
        # Test of equality constraint violation
        div = generate_trace_div(estimation_results, case_id=case_id)
        # <h5> is dummy
        test_eq_const_divs += f"""
            <h4>Case {case_id}: {case_name}<h4>
            <h5></h5>
            {div}
            """
        # Test of inequality constraint violation
        div = generate_eigenvalues_div(
            estimation_results, case_id=case_id, true_object=true_object,
        )
        test_ineq_const_eigenvalues_divs += f"""
            <h4>Case {case_id}: {case_name}<h4>
            {div}
            """

        div = generate_sum_eigenvalues_div(
            estimation_results, case_id=case_id, true_object=true_object,
        )
        test_ineq_const_sum_eigenvalues_divs += f"""
            <h4>Case {case_id}: {case_name}<h4>
            {div}
            """

    eq_all_div = f"""
        <h2>Test of equality constraint violation</h2>
        {test_eq_const_divs}
    """
    ineq_all_div = f"""
        <h2>Test of inequality constraint violation</h2>
        <h3>Eigenvalue</h3>
        {test_ineq_const_eigenvalues_divs}
        <h3>Sum of unphysical eigenvalues </h3>
        {test_ineq_const_sum_eigenvalues_divs}
    """

    return eq_all_div, ineq_all_div


def _generate_physicality_violation_test_div_for_povm(
    estimation_results_list: List[List["EstimationResult"]],
    case_name_list: List[str],
    true_object: State,
):
    test_eq_const_divs = ""
    test_ineq_const_eigenvalues_divs = ""
    test_ineq_const_sum_eigenvalues_divs = ""

    for case_id, case_name in enumerate(case_name_list):
        # print(f"len={len(estimation_results_list)}")
        # print(f"{case_id=}")
        estimation_results = estimation_results_list[case_id]
        # Test of equality constraint violation
        div = generate_sum_vecs_div(
            estimation_results, case_id=case_id, true_object=true_object
        )
        # <h5> is dummy
        test_eq_const_divs += f"""
            <h4>Case {case_id}: {case_name}<h4>
            <h5></h5>
            {div}
            """
        # Test of inequality constraint violation
        div = generate_eigenvalues_div(
            estimation_results, case_id=case_id, true_object=true_object,
        )
        test_ineq_const_eigenvalues_divs += f"""
            <h4>Case {case_id}: {case_name}<h4>
            {div}
            """

        div = generate_sum_eigenvalues_div(
            estimation_results, case_id=case_id, true_object=true_object,
        )
        test_ineq_const_sum_eigenvalues_divs += f"""
            <h4>Case {case_id}: {case_name}<h4>
            {div}
            """

    eq_all_div = f"""
        <h2>Test of equality constraint violation</h2>
        {test_eq_const_divs}
    """
    ineq_all_div = f"""
        <h2>Test of inequality constraint violation</h2>
        <h3>Eigenvalue</h3>
        {test_ineq_const_eigenvalues_divs}
        <h3>Sum of unphysical eigenvalues </h3>
        {test_ineq_const_sum_eigenvalues_divs}
    """

    return eq_all_div, ineq_all_div


def _generate_physicality_violation_test_div_for_gate(
    estimation_results_list: List[List["EstimationResult"]],
    case_name_list: List[str],
    true_object: State,
):
    test_eq_const_divs = ""
    test_eq_const_error_sum_divs = ""
    test_ineq_const_eigenvalues_divs = ""
    test_ineq_const_sum_eigenvalues_divs = ""

    for case_id, case_name in enumerate(case_name_list):
        estimation_results = estimation_results_list[case_id]
        # Test of equality constraint violation
        div = generate_fig_list_list_div(
            estimation_results=estimation_results,
            case_id=case_id,
            fig_type="physicality-violation-eq-trace-error",
            make_graphs_func=physicality_violation_check.make_graphs_trace_error,
            col_n=4,
        )
        # <h5> is dummy
        test_eq_const_divs += f"""
            <h4>Case {case_id}: {case_name}<h4>
            <h5></h5>
            {div}
            """

        div = generate_figs_div(
            func=_make_fig_info_list,
            estimation_results=estimation_results,
            case_id=case_id,
            fig_type="physicality-violation-eq-trace-sum-error",
            size=(_col2_fig_width, _col2_fig_height),
            make_graphs_func=physicality_violation_check.make_graphs_trace_error_sum,
            col_n=4,
        )

        test_eq_const_error_sum_divs += f"""
            <h4>Case {case_id}: {case_name}<h4>
            <h5></h5>
            {div}
        """
        # Test of inequality constraint violation
        div = generate_eigenvalues_div(
            estimation_results, case_id=case_id, true_object=true_object,
        )
        test_ineq_const_eigenvalues_divs += f"""
            <h4>Case {case_id}: {case_name}<h4>
            {div}
            """

        div = generate_sum_eigenvalues_div(
            estimation_results, case_id=case_id, true_object=true_object,
        )
        test_ineq_const_sum_eigenvalues_divs += f"""
            <h4>Case {case_id}: {case_name}<h4>
            {div}
            """

    eq_all_div = f"""
        <h2>Test of equality constraint violation</h2>
        <h3>Error</h3>
        {test_eq_const_divs}
        <h3>Sum of Error</h3>
        {test_eq_const_error_sum_divs}
    """
    ineq_all_div = f"""
        <h2>Test of inequality constraint violation</h2>
        <h3>Eigenvalue</h3>
        {test_ineq_const_eigenvalues_divs}
        <h3>Sum of unphysical eigenvalues </h3>
        {test_ineq_const_sum_eigenvalues_divs}
    """

    return eq_all_div, ineq_all_div


def generate_physicality_violation_test_div(
    estimation_results_list: List[List["EstimationResult"]],
    case_name_list: List[str],
    true_object: "QOperation",
):
    if type(true_object) == State:
        (
            true_all_div,
            false_all_div,
        ) = _generate_physicality_violation_test_div_for_state(
            estimation_results_list, case_name_list, true_object
        )
    elif type(true_object) == Povm:
        (
            true_all_div,
            false_all_div,
        ) = _generate_physicality_violation_test_div_for_povm(
            estimation_results_list, case_name_list, true_object
        )
    elif type(true_object) == Gate:
        (
            true_all_div,
            false_all_div,
        ) = _generate_physicality_violation_test_div_for_gate(
            estimation_results_list, case_name_list, true_object
        )
    else:
        message = f"true_object must be State, Povm, or Gate, not {type(true_object)}"
        raise TypeError(message)

    physicality_violation_test_div = f"""
        {true_all_div}
        {false_all_div}
    """

    return physicality_violation_test_div


def generate_case_table(
    case_name_list: List["str"],
    qtomography_list: List["QTomography"],
    estimator_list: List["Estimator"],
):
    para_list = [qtomo.on_para_eq_constraint for qtomo in qtomography_list]
    case_dict = dict(
        Name=case_name_list,
        Param=para_list,
        Tomography=[t.__class__.__name__ for t in qtomography_list],
        Estimator=[
            e.__class__.__name__.replace("Estimator", "") for e in estimator_list
        ],
    )
    case_df = pd.DataFrame(case_dict)
    styles = [
        dict(selector=".col0", props=[("width", "400px")]),
        dict(selector=".col1", props=[("width", "180px")]),
        dict(selector=".col2", props=[("width", "200px")]),
    ]
    case_table = case_df.style.set_table_styles(styles).render()
    return case_table


def generate_condition_table(
    qtomography_list: List["QTomography"],
    n_rep: int,
    num_data: List[int],
    seed: Optional[int],
) -> str:
    type_tomography_values = list(
        set([qt.__class__.__name__ for qt in qtomography_list])
    )

    info = {
        "Type of tomography": type_tomography_values,
        "Nrep": [n_rep],
        "N": [num_data],
        "RNG seed": [seed],
    }
    condition_df = pd.DataFrame(info).T
    condition_table = condition_df.to_html(
        classes="condition_table", escape=False, header=False
    )
    return condition_table


def generate_consistency_check_table(
    qtomography_list: List["QTomography"],
    estimator_list: List["Estimator"],
    true_object: "QOperation",
<<<<<<< HEAD
    case_name_list: List[str],
=======
    loss_list: List["ProbabilityBasedLossFunction"] = None,
    loss_option_list: List["ProbabilityBasedLossFunctionOption"] = None,
    algo_list: List["MinimizationAlgorithm"] = None,
    algo_option_list: List["MinimizationAlgorithmOption"] = None,
>>>>>>> 3e97709b
):
    result_list = []
    para_list = [qtomo.on_para_eq_constraint for qtomo in qtomography_list]

    for i, qtomo in enumerate(qtomography_list):
        estimator = estimator_list[i]
        loss = loss_list[i] if loss_list else None
        loss_option = loss_option_list[i] if loss_option_list else None
        algo = algo_list[i] if algo_list else None
        algo_option = algo_option_list[i] if algo_option_list else None

        diff = consistency_check.calc_mse_of_true_estimated(
            true_object=true_object,
            qtomography=qtomo,
            estimator=estimator,
            loss=loss,
            loss_option=loss_option,
            algo=algo,
            algo_option=algo_option,
        )
        result_list.append(diff)

    type_tomography_values = [qt.__class__.__name__ for qt in qtomography_list]
    type_estimator_values = [
        e.__class__.__name__.replace("Estimator", "") for e in estimator_list
    ]

    result_dict = {
        "Name": case_name_list,
        "Type of tomography": type_tomography_values,
        "Param": para_list,
        "Estimator": type_estimator_values,
        "Result": [str(r) for r in result_list],
    }

    styles = [
        dict(selector=".col0", props=[("width", "500px")]),
        dict(selector=".col1", props=[("width", "380px")]),
        dict(selector=".col2", props=[("width", "180px")]),
        dict(selector=".col3", props=[("width", "300px")]),
        dict(selector=".col4", props=[("width", "400px")]),
    ]
    table_df = pd.DataFrame(result_dict)
    consistency_check_table = table_df.style.set_table_styles(styles).render()
    return consistency_check_table


def generate_computation_time_table(
    computation_time: Optional[float] = None,
) -> pd.DataFrame:
    if computation_time is None:
        computation_time_text = "None"
    else:
        computation_time_text = "{0}".format(computation_time / 60) + "min."

    info = {
        "Total": [computation_time_text],
    }

    computation_time_table = pd.DataFrame(info).T.to_html(
        classes="computation_time_table", escape=False, header=False
    )

    return computation_time_table


def _make_graphs_mses(make_graphs_func, mse_type: "str", **kwargs) -> list:
    figs = make_graphs_func(**kwargs)
    fig_info_list = []

    for i, fig in enumerate(figs):
        fig_name = f"mse_type={mse_type}_{i}"
        fig.update_layout(width=600, height=600)
        fig.update_layout(legend=dict(yanchor="bottom", y=-0.5, xanchor="left", x=0))
        path = _save_fig_to_tmp_dir(fig, fig_name)
        fig_info_list.append(dict(image_path=path, fig=fig, fig_name=fig_name))
    return fig_info_list


def _make_fig_info_list(
    make_graphs_func, fig_type: "str", case_id: int = None, size=(600, 600), **kwargs
) -> list:
    arg_names = make_graphs_func.__code__.co_varnames[
        : make_graphs_func.__code__.co_argcount
    ]
    new_kwargs = {k: v for k, v in kwargs.items() if k in arg_names}

    figs = make_graphs_func(**new_kwargs)
    fig_info_list = []
    if type(figs) != list:
        figs = [figs]

    for i, fig in enumerate(figs):
        fig_name = f"fig_type={fig_type}_{i}"
        if case_id is not None:
            fig_name = f"case={case_id}_{fig_name}"
        fig.update_layout(width=size[0], height=size[1])
        fig.update_layout(legend=dict(yanchor="bottom", y=-0.5, xanchor="left", x=0))
        path = _save_fig_to_tmp_dir(fig, fig_name)
        fig_info_list.append(dict(image_path=path, fig=fig, fig_name=fig_name))
    return fig_info_list


def _make_fig_info_list_list(
    estimation_results: List["EstimationResult"],
    case_id: int,
    fig_type: str,
    make_graphs_func,
    **kwargs,
) -> List[List["Figure"]]:
    fig_info_list_list = []
    num_data = estimation_results[0].num_data

    for num_data_index, num in enumerate(num_data):
        figs = make_graphs_func(
            estimation_results=estimation_results,
            num_data_index=num_data_index,
            **kwargs,
        )
        if type(figs) != list:
            figs = [figs]
        fig_info_list = []
        for alpha, fig in enumerate(figs):
            fig_name = f"case={case_id}_{fig_type}_num={num}_alpha={alpha}"
            fig.update_layout(width=_col2_fig_width, height=_col2_fig_height)
            path = _save_fig_to_tmp_dir(fig, fig_name)

            fig_info_list.append(
                dict(image_path=path, fig=fig, fig_name=fig_name, num=num, alpha=alpha)
            )
        fig_info_list_list.append(fig_info_list)

    return fig_info_list_list


def _generate_figs_div(fig_info_list: List[dict], col_n: int = 2) -> str:
    graph_block_html = ""
    subblock_list = []
    for fig_info in fig_info_list:
        graph_subblock = f"<div class='box'><img src={fig_info['image_path']}></div>"
        subblock_list.append(graph_subblock)

    div_line = ""
    div_lines = []
    for i, block in enumerate(subblock_list):
        div_line += block
        if i % col_n == col_n - 1:
            div_lines.append(f"<div>{div_line}</div>")
            div_line = ""
    else:
        if div_line:
            div_lines.append(f"<div>{div_line}</div>")

    graph_block_html = "".join(div_lines)
    return graph_block_html


def generate_fig_list_list_div(
    estimation_results: List["EstimationResult"],
    case_id,
    fig_type: str,
    make_graphs_func,
    col_n: int = 2,
    **kwargs,
):
    fig_info_list_list = _make_fig_info_list_list(
        estimation_results, case_id, fig_type, make_graphs_func, **kwargs
    )
    div_html = _generate_fig_info_list_list_div(fig_info_list_list, col_n=col_n)
    return div_html


def generate_figs_div(func, **kwargs):
    fig_info_list = func(**kwargs)
    div_html = _generate_figs_div(fig_info_list)
    return div_html


def export_report(
    path: str,
    estimation_results_list: List[List["EstimationResult"]],
    case_name_list: List[str],
    estimator_list: List["Estimator"],
    true_object: "QOperation",
    tester_objects: List["QOperation"],
    loss_list: List["ProbabilityBasedLossFunction"] = None,
    loss_option_list: List["ProbabilityBasedLossFunctionOption"] = None,
    algo_list: List["MinimizationAlgorithm"] = None,
    algo_option_list: List["MinimizationAlgorithmOption"] = None,
    seed: Optional[int] = None,
    computation_time: Optional[float] = None,
    keep_tmp_files: bool = False,
    show_physicality_violation_check: bool = True,
):
    temp_dir_path = tempfile.mkdtemp()
    global _temp_dir_path
    _temp_dir_path = Path(temp_dir_path)

    num_data = estimation_results_list[0][0].num_data
    n_rep = len(estimation_results_list[0])
    qtomography_list = [results[0].qtomography for results in estimation_results_list]

    # Computation Time
    print("​Generating table of computation time ...")
    computation_time_table = generate_computation_time_table(computation_time)

    # Experiment Condition
    print("​Generating table of experimental conditions ...")
    condition_table = generate_condition_table(qtomography_list, n_rep, num_data, seed)

    # True Object
    true_object_table = _convert_object_to_datafrane(true_object).to_html(
        classes="true_object_table", escape=False, header=False
    )
    # Tester Object
    tester_table = _convert_objects_to_multiindex_dataframe(tester_objects).to_html(
        classes="tester_objects_table", escape=False, header=False
    )

    # Cases
    print("Generating case list ...")
    case_table = generate_case_table(case_name_list, qtomography_list, estimator_list)

    # MSE of Empirical Distributions
    print("​​Generating MSE of empirical distributions blocks ...")
    empi_dists_mse_div = generate_empi_dist_mse_div(
        estimation_results_list, true_object
    )

    # Consistency Test
    print("​​Generating consictency test blocks ...")
    consistency_check_table = generate_consistency_check_table(
<<<<<<< HEAD
        qtomography_list, estimator_list, true_object, case_name_list
=======
        qtomography_list,
        estimator_list,
        true_object,
        loss_list=loss_list,
        loss_option_list=loss_option_list,
        algo_list=algo_list,
        algo_option_list=algo_option_list,
>>>>>>> 3e97709b
    )

    # MSE
    print("​Generating a graph for MSE ...")

    # 1. Comparison of analytical results
    mse_analytical_results_div = generate_mse_analytical_div(
        estimation_results_list, true_object, estimator_list
    )
    # 2. Comparison of parametrization
    mse_para_div = generate_figs_div(
        _make_graphs_mses,
        make_graphs_func=data_analysis.make_mses_graphs_estimator,
        mse_type="estimator",
        estimation_results_list=estimation_results_list,
        case_names=case_name_list,
        true_object=true_object,
        estimator_list=estimator_list,
    )
    # 3. Comparison of estimators
    mse_est_div = generate_figs_div(
        _make_graphs_mses,
        make_graphs_func=data_analysis.make_mses_graphs_para,
        mse_type="para",
        estimation_results_list=estimation_results_list,
        case_names=case_name_list,
        true_object=true_object,
    )

    # Physicality Violation Test
    print("​​Generating physicality violation test blocks ...")
    physicality_violation_check_block = ""
    if show_physicality_violation_check:
        physicality_violation_test_div = generate_physicality_violation_test_div(
            estimation_results_list, case_name_list, true_object
        )
        physicality_violation_check_block = f"""<h1>Physicality violation test</h1>
    <div>
        {physicality_violation_test_div}
    </div>"""

    report_html = f"""<html>
<head>
    <script src="https://cdn.plot.ly/plotly-latest.min.js"></script>
    <style type="text/css">
        <!--
            {_css}
            {_inline_block_css}
            {_table_css}
            {_table_contents_css}
         -->
    </style>
    <style>
    @page {{
        size: a4 portrait;
        @frame content_frame {{
            left: 20pt; right: 20pt; top: 20pt; height: 702pt;
        }}
        @frame footer_frame {{
            -pdf-frame-content: footer_content;
            left: 20pt; right: 20pt; top: 812pt; height: 20pt;
        }}
    }}
    </style>
<title>Quara Report</title>
</head>
<body>
<div id="table_of_contents">
    <h1>Table of contents</h1>
    <pdf:toc />
</div>
<h1>Computation time</h1>
    <div>
        {computation_time_table}
    </div>
<h1>Experimental condition</h1>
    <div>
        {condition_table}
    </div>
<h2>True object</h2>
    <div>
        {true_object_table}
    </div>
<h2>Tester objects</h2>
    <div>
        {tester_table}
    </div>
<h2>Cases</h2>
    <div>
        {case_table}
    </div>
<h1>MSE of empirical distributions</h1>
    <div>{empi_dists_mse_div}</div>
<h1>Consistency test</h1>
    <div>{consistency_check_table}</div>
<h1>MSE of estimators</h1>
    <h2>Comparison of analytical results</h2>
        <div>
            {mse_analytical_results_div}
        </div>
    <h2>Comparison of parametrization</h2>
        <div>
            {mse_para_div}
        </div>
    <h2>Comparison of estimators</h2>
        <div>
            {mse_est_div}
        </div>
{physicality_violation_check_block}
<div id="footer_content">
    <pdf:pagenumber>
</div>
</body>
</html>"""

    with open(Path(_temp_dir_path) / "quara_report.html", "w") as f:
        f.write(report_html)

    print("Converting to PDF report ...")
    _convert_html2pdf(report_html, path)
    if keep_tmp_files:
        import datetime as dt

        identity = dt.datetime.now().strftime("%Y%m%d_%H%M%S")
        material_path = f"quara_report_{identity}"
        Path(material_path).mkdir(parents=True, exist_ok=True)
        shutil.copytree(_temp_dir_path, material_path, dirs_exist_ok=True)
        print("Completed to copy temporary files. dst: {material_path}")

    print("​Deleting temporary files ...")
    shutil.rmtree(_temp_dir_path)
    _temp_dir_path = ""
    print(f"Completed to export pdf. ({path})")<|MERGE_RESOLUTION|>--- conflicted
+++ resolved
@@ -14,6 +14,8 @@
     data_analysis,
     consistency_check,
 )
+from quara.data_analysis import simulation
+from quara.data_analysis.simulation import SimulationSetting
 from quara.protocol.qtomography.qtomography_estimator import QTomographyEstimator
 from quara.protocol.qtomography.estimator import EstimationResult
 
@@ -763,58 +765,56 @@
 
 def generate_consistency_check_table(
     qtomography_list: List["QTomography"],
-    estimator_list: List["Estimator"],
+    simulation_settings: List[SimulationSetting],
     true_object: "QOperation",
-<<<<<<< HEAD
-    case_name_list: List[str],
-=======
-    loss_list: List["ProbabilityBasedLossFunction"] = None,
-    loss_option_list: List["ProbabilityBasedLossFunctionOption"] = None,
-    algo_list: List["MinimizationAlgorithm"] = None,
-    algo_option_list: List["MinimizationAlgorithmOption"] = None,
->>>>>>> 3e97709b
 ):
     result_list = []
     para_list = [qtomo.on_para_eq_constraint for qtomo in qtomography_list]
 
-    for i, qtomo in enumerate(qtomography_list):
-        estimator = estimator_list[i]
-        loss = loss_list[i] if loss_list else None
-        loss_option = loss_option_list[i] if loss_option_list else None
-        algo = algo_list[i] if algo_list else None
-        algo_option = algo_option_list[i] if algo_option_list else None
-
+    for i, s in enumerate(simulation_settings):
         diff = consistency_check.calc_mse_of_true_estimated(
             true_object=true_object,
-            qtomography=qtomo,
-            estimator=estimator,
-            loss=loss,
-            loss_option=loss_option,
-            algo=algo,
-            algo_option=algo_option,
+            qtomography=qtomography_list[i],
+            estimator=s.estimator,
+            loss=s.loss,
+            loss_option=s.loss_option,
+            algo=s.algo,
+            algo_option=s.algo_option,
         )
         result_list.append(diff)
 
     type_tomography_values = [qt.__class__.__name__ for qt in qtomography_list]
     type_estimator_values = [
-        e.__class__.__name__.replace("Estimator", "") for e in estimator_list
+        s.estimator.__class__.__name__.replace("Estimator", "")
+        for s in simulation_settings
     ]
+    type_loss_values = [
+        s.loss.__class__.__name__ if s.loss else "None" for s in simulation_settings
+    ]
+    type_algo_values = [
+        s.algo.__class__.__name__ if s.algo else "None" for s in simulation_settings
+    ]
 
     result_dict = {
-        "Name": case_name_list,
+        "Name": [s.name for s in simulation_settings],
         "Type of tomography": type_tomography_values,
         "Param": para_list,
         "Estimator": type_estimator_values,
+        "Loss": type_loss_values,
+        "Algo": type_algo_values,
         "Result": [str(r) for r in result_list],
     }
 
     styles = [
-        dict(selector=".col0", props=[("width", "500px")]),
-        dict(selector=".col1", props=[("width", "380px")]),
-        dict(selector=".col2", props=[("width", "180px")]),
-        dict(selector=".col3", props=[("width", "300px")]),
-        dict(selector=".col4", props=[("width", "400px")]),
+        dict(selector=".col0", props=[("width", "450px"), ("font-size", "10px")]),
+        dict(selector=".col1", props=[("width", "250px"), ("font-size", "10px")]),
+        dict(selector=".col2", props=[("width", "180px"), ("font-size", "10px")]),
+        dict(selector=".col3", props=[("width", "300px"), ("font-size", "10px")]),
+        dict(selector=".col4", props=[("width", "300px"), ("font-size", "10px")]),
+        dict(selector=".col5", props=[("width", "300px"), ("font-size", "10px")]),
+        dict(selector=".col6", props=[("width", "400px"), ("font-size", "10px")]),
     ]
+
     table_df = pd.DataFrame(result_dict)
     consistency_check_table = table_df.style.set_table_styles(styles).render()
     return consistency_check_table
@@ -954,14 +954,15 @@
 def export_report(
     path: str,
     estimation_results_list: List[List["EstimationResult"]],
-    case_name_list: List[str],
-    estimator_list: List["Estimator"],
+    simulation_settings: List[SimulationSetting],
+    # case_name_list: List[str],
+    # estimator_list: List["Estimator"],
     true_object: "QOperation",
     tester_objects: List["QOperation"],
-    loss_list: List["ProbabilityBasedLossFunction"] = None,
-    loss_option_list: List["ProbabilityBasedLossFunctionOption"] = None,
-    algo_list: List["MinimizationAlgorithm"] = None,
-    algo_option_list: List["MinimizationAlgorithmOption"] = None,
+    # loss_list: List["ProbabilityBasedLossFunction"] = None,
+    # loss_option_list: List["ProbabilityBasedLossFunctionOption"] = None,
+    # algo_list: List["MinimizationAlgorithm"] = None,
+    # algo_option_list: List["MinimizationAlgorithmOption"] = None,
     seed: Optional[int] = None,
     computation_time: Optional[float] = None,
     keep_tmp_files: bool = False,
@@ -975,6 +976,10 @@
     n_rep = len(estimation_results_list[0])
     qtomography_list = [results[0].qtomography for results in estimation_results_list]
 
+    # TODO: remove
+    case_name_list = [s.name for s in simulation_settings]
+    estimator_list = [s.estimator for s in simulation_settings]
+
     # Computation Time
     print("​Generating table of computation time ...")
     computation_time_table = generate_computation_time_table(computation_time)
@@ -1005,17 +1010,7 @@
     # Consistency Test
     print("​​Generating consictency test blocks ...")
     consistency_check_table = generate_consistency_check_table(
-<<<<<<< HEAD
-        qtomography_list, estimator_list, true_object, case_name_list
-=======
-        qtomography_list,
-        estimator_list,
-        true_object,
-        loss_list=loss_list,
-        loss_option_list=loss_option_list,
-        algo_list=algo_list,
-        algo_option_list=algo_option_list,
->>>>>>> 3e97709b
+        qtomography_list, simulation_settings, true_object
     )
 
     # MSE
