--- conflicted
+++ resolved
@@ -769,15 +769,14 @@
     return np.allclose(a, b, rtol=rtol, atol=atol, equal_nan=equal_nan)
 
 
-<<<<<<< HEAD
-def vdot(a: Union[csr_matrix, np.ndarray], b: Union[csr_matrix, np.ndarray]) -> float:
+def vdot(a: Union[sparse.csr_matrix, np.ndarray], b: Union[sparse.csr_matrix, np.ndarray]) -> float:
     # If there is a way to keep it as a sparse matrix, change it.
-    if type(a) == csr_matrix:
+    if type(a) == sparse.csr_matrix:
         a = a.toarray()
-    if type(b) == csr_matrix:
+    if type(b) == sparse.csr_matrix:
         b = b.toarray()
     return np.vdot(a, b)
-=======
+
 def where_not_zero(matrix) -> Tuple[List[int], List[int]]:
     if type(matrix) == sparse.csr_matrix:
         matrix = matrix.toarray()
@@ -794,5 +793,4 @@
         a = a.toarray()
     if type(b) == sparse.csr_matrix:
         b = b.toarray()
-    return np.kron(a, b)
->>>>>>> 3bf78fa1
+    return np.kron(a, b)