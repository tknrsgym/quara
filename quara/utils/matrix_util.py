"""utility package about matrix."""
import numpy as np


def is_hermitian(matrix: np.ndarray, atol: float = 1e-14) -> bool:
    """returns whether the matrix is Hermitian.

    Parameters
    ----------
    matrix : np.ndarray
        input matrix.
<<<<<<< HEAD

=======
    atol : float, optional
        the absolute tolerance parameter, by default 1e-14.
        returns True, if ``absolute(matrix - conjugate of matrix) <= atol``.
        otherwise returns False.
    
>>>>>>> 75c961b0
    Returns
    -------
    bool
        True where ``matrix`` is Hermitian, False otherwise.
    """
    rows, columns = matrix.shape
    if rows != columns:
        return False

    adjoint = matrix.T.conj()
    return np.allclose(matrix, adjoint, atol=atol, rtol=0.0)


def is_positive_semidefinite(matrix: np.ndarray, atol: float = 1e-14) -> bool:
    """returns whether the matrix is positive semidifinite.

    Parameters
    ----------
    matrix : np.ndarray
        input matrix.
<<<<<<< HEAD

=======
    atol : float, optional
        the absolute tolerance parameter, by default 1e-14.
        this function checks if ``matrix`` is Hermitian using :func:`~quara.utils.matrix_util.is_hermitian`.
        Use ``atol`` as arguments of :func:`~quara.utils.matrix_util.is_hermitian`.
    
>>>>>>> 75c961b0
    Returns
    -------
    bool
        True where ``matrix`` is positive semidifinite, False otherwise.
    """
    if is_hermitian(matrix, atol):
        return np.all(np.linalg.eigvals(matrix) >= 0)
    else:
        return False


def partial_trace(matrix: np.ndarray, dim: int) -> np.array:
    """calculates partial trace.

    Parameters
    ----------
    matrix : np.ndarray
        input matrix.
    dim : int
        dim of partial trace.
    
    Returns
    -------
    np.array
        partial trace.
    """
    # split input matrix to blocks
    entry = []
    for row_block in range(dim):
        for col_block in range(dim):
            block = matrix[
                row_block * dim : (row_block + 1) * dim,
                col_block * dim : (col_block + 1) * dim,
            ]
            entry.append(np.trace(block))

    # reshape
    p_trace = np.array(entry).reshape(dim, dim)
    return p_trace


def is_tp(matrix: np.ndarray, dim: int, atol: float = 1e-02) -> bool:
    """returns whether the matrix is TP.
    if ``Tr_1[matrix] = I_2``, we think the matrix is TP.
    ``dim`` is a size of ``I_2``.

    Parameters
    ----------
    matrix : np.ndarray
        input matrix.
    dim : int
        dim of partial trace.
    atol : float, optional
        the absolute tolerance parameter, by default 1e-02.
        returns True, if ``absolute(identity matrix - partial trace) <= atol``.
        otherwise returns False.
    
    Returns
    -------
    bool
        True where ``matrix`` is TP, False otherwise.
    """
    p_trace = partial_trace(matrix, dim)
    identity = np.eye(dim, dtype=np.complex128).reshape(dim, dim)
    return np.allclose(p_trace, identity, atol=atol, rtol=0.0)<|MERGE_RESOLUTION|>--- conflicted
+++ resolved
@@ -9,15 +9,7 @@
     ----------
     matrix : np.ndarray
         input matrix.
-<<<<<<< HEAD
 
-=======
-    atol : float, optional
-        the absolute tolerance parameter, by default 1e-14.
-        returns True, if ``absolute(matrix - conjugate of matrix) <= atol``.
-        otherwise returns False.
-    
->>>>>>> 75c961b0
     Returns
     -------
     bool
@@ -38,15 +30,7 @@
     ----------
     matrix : np.ndarray
         input matrix.
-<<<<<<< HEAD
 
-=======
-    atol : float, optional
-        the absolute tolerance parameter, by default 1e-14.
-        this function checks if ``matrix`` is Hermitian using :func:`~quara.utils.matrix_util.is_hermitian`.
-        Use ``atol`` as arguments of :func:`~quara.utils.matrix_util.is_hermitian`.
-    
->>>>>>> 75c961b0
     Returns
     -------
     bool
